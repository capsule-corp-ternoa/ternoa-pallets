// Copyright 2022 Capsule Corp (France) SAS.
// This file is part of Ternoa.

// Ternoa is free software: you can redistribute it and/or modify
// it under the terms of the GNU General Public License as published by
// the Free Software Foundation, either version 3 of the License, or
// (at your option) any later version.

// Ternoa is distributed in the hope that it will be useful,
// but WITHOUT ANY WARRANTY; without even the implied warranty of
// MERCHANTABILITY or FITNESS FOR A PARTICULAR PURPOSE.  See the
// GNU General Public License for more details.

// You should have received a copy of the GNU General Public License
// along with Ternoa.  If not, see <http://www.gnu.org/licenses/>.

#![cfg_attr(not(feature = "std"), no_std)]
#[cfg(feature = "runtime-benchmarks")]
mod benchmarking;
#[cfg(test)]
mod tests;
mod types;
mod weights;

pub use pallet::*;

use frame_support::{
	pallet_prelude::*,
	traits::{
		Currency,
		ExistenceRequirement::{AllowDeath, KeepAlive},
		Get, StorageVersion,
	},
	PalletId,
};
use frame_system::pallet_prelude::*;
use primitives::{
	common::CompoundFee,
	nfts::{NFTData, NFTId},
};
use sp_runtime::traits::{AccountIdConversion, Saturating};
use ternoa_common::traits::{MarketplaceExt, NFTExt};
use types::{AuctionData, BidderList, DeadlineList};
pub use weights::WeightInfo;

pub type BalanceOf<T> =
	<<T as Config>::Currency as Currency<<T as frame_system::Config>::AccountId>>::Balance;

const STORAGE_VERSION: StorageVersion = StorageVersion::new(1);

#[frame_support::pallet]
pub mod pallet {
	use super::*;
	use frame_support::dispatch::DispatchResultWithPostInfo;
	use primitives::marketplace::MarketplaceId;

	#[pallet::pallet]
	#[pallet::generate_store(pub(super) trait Store)]
	#[pallet::storage_version(STORAGE_VERSION)]
	pub struct Pallet<T>(_);

	/// Configure the pallet by specifying the parameters and types on which it depends.
	#[pallet::config]
	pub trait Config: frame_system::Config {
		/// Because this pallet emits events, it depends on the runtime's definition of an event.
		type Event: From<Event<Self>> + IsType<<Self as frame_system::Config>::Event>;

		/// Weight information for pallet.
		type WeightInfo: WeightInfo;

		/// Currency type.
		type Currency: Currency<Self::AccountId>;

		/// Link to the NFT pallet.
		type NFTExt: NFTExt<AccountId = Self::AccountId>;

		/// Link to the Marketplace pallet.
		type MarketplaceExt: MarketplaceExt<AccountId = Self::AccountId, Balance = BalanceOf<Self>>;

		// Constants
		/// Minimum required length of auction.
		#[pallet::constant]
		type MinAuctionDuration: Get<Self::BlockNumber>;

		/// Maximum permitted length of auction.
		#[pallet::constant]
		type MaxAuctionDuration: Get<Self::BlockNumber>;

		/// Maximum distance between the current block and the start block of an auction.
		#[pallet::constant]
		type MaxAuctionDelay: Get<Self::BlockNumber>;

		/// Grace period to extend auction by if new bid received.
		#[pallet::constant]
		type AuctionGracePeriod: Get<Self::BlockNumber>;

		/// Ending period during which an auction can be extended.
		#[pallet::constant]
		type AuctionEndingPeriod: Get<Self::BlockNumber>;

		/// The auctions pallet id - will be used to generate account id.
		#[pallet::constant]
		type PalletId: Get<PalletId>;

		/// Total amount of accounts that can be in the bidder list.
		#[pallet::constant]
		type BidderListLengthLimit: Get<u32>;

		/// Maximum amount of auctions that can be active at the same time.
		#[pallet::constant]
		type ParallelAuctionLimit: Get<u32>;

		/// Maximum number of related automatic auction actions in block.
		#[pallet::constant]
		type ActionsInBlockLimit: Get<u32>;
	}

	#[pallet::hooks]
	impl<T: Config> Hooks<BlockNumberFor<T>> for Pallet<T> {
		/// Weight: see `begin_block`.
		fn on_initialize(now: T::BlockNumber) -> Weight {
			let mut read = 1u64;
			let mut write = 0u64;

			// Lets get all the deadlines
			let mut deadlines = Deadlines::<T>::get();
			let max_actions = T::ActionsInBlockLimit::get();
			let mut actions = 0;

			// As long as we have deadlines (or we hit the wall) to finish we should complete them
			while let Some(nft_id) = deadlines.pop_next(now) {
				let mut auction = match Auctions::<T>::get(nft_id) {
					Some(x) => x,
					None => continue,
				};
				let mut nft = match T::NFTExt::get_nft(nft_id) {
					Some(x) => x,
					None => continue,
				};

				let highest_bid = auction.pop_highest_bid();
				if let Some((new_owner, paid)) = highest_bid {
					// Pay the fee
					let cut = match Self::pay_for_nft(&Self::account_id(), paid, &nft, &auction) {
						Ok(x) => x,
						Err(_x) => continue,
					};

					// Handle bidders
					read += auction.get_bidders().iter().count() as u64;
					auction.for_each_bidder(&|(owner, amount)| Self::add_claim(owner, *amount));

					// Change the owner
					nft.owner = new_owner.clone();

					Self::emit_auction_completed_event(
						nft_id,
						Some(new_owner),
						Some(paid),
						Some(cut),
					)
				} else {
					Self::emit_auction_completed_event(nft_id, None, None, None);
				}

				nft.state.is_listed = false;
				_ = T::NFTExt::set_nft(nft_id, nft);
				Auctions::<T>::remove(nft_id);

				read += 3;
				write += 2;
				actions += 1;

				if actions >= max_actions {
					break
				}
			}

			Deadlines::<T>::set(deadlines);
			T::DbWeight::get().reads_writes(read, write)
		}
	}

	#[pallet::storage]
	#[pallet::getter(fn auctions)]
	pub type Auctions<T: Config> = StorageMap<
		_,
		Blake2_128Concat,
		NFTId,
		AuctionData<T::AccountId, T::BlockNumber, BalanceOf<T>, T::BidderListLengthLimit>,
		OptionQuery,
	>;

	#[pallet::storage]
	#[pallet::getter(fn deadlines)]
	pub type Deadlines<T: Config> =
		StorageValue<_, DeadlineList<T::BlockNumber, T::ParallelAuctionLimit>, ValueQuery>;

	#[pallet::storage]
	#[pallet::getter(fn claims)]
	pub type Claims<T: Config> =
		StorageMap<_, Blake2_128Concat, T::AccountId, BalanceOf<T>, OptionQuery>;

	#[pallet::event]
	#[pallet::generate_deposit(pub(super) fn deposit_event)]
	pub enum Event<T: Config> {
		/// A new auction was created.
		AuctionCreated {
			nft_id: NFTId,
			marketplace_id: MarketplaceId,
			creator: T::AccountId,
			start_price: BalanceOf<T>,
			buy_it_price: Option<BalanceOf<T>>,
			start_block: T::BlockNumber,
			end_block: T::BlockNumber,
		},
		/// An existing auction was cancelled.
		AuctionCancelled { nft_id: NFTId },
		/// An auction has completed and no more bids can be placed.
		AuctionCompleted {
			nft_id: NFTId,
			new_owner: Option<T::AccountId>,
			paid_amount: Option<BalanceOf<T>>,
			marketplace_cut: Option<BalanceOf<T>>,
			royalty_cut: Option<BalanceOf<T>>,
			auctioneer_cut: Option<BalanceOf<T>>,
		},
		/// A new bid was created.
		BidAdded { nft_id: NFTId, bidder: T::AccountId, amount: BalanceOf<T> },
		/// An existing bid was removed.
		BidRemoved { nft_id: NFTId, bidder: T::AccountId, amount: BalanceOf<T> },
		/// An existing bid was updated.
		BidUpdated { nft_id: NFTId, bidder: T::AccountId, amount: BalanceOf<T> },
		/// An existing bid was dropped.
		BidDropped { nft_id: NFTId, bidder: T::AccountId, amount: BalanceOf<T> },
		/// Balance claimed.
		BalanceClaimed { account: T::AccountId, amount: BalanceOf<T> },
	}

	// Errors inform users that something went wrong.
	#[pallet::error]
	pub enum Error<T> {
		/// Operation not allowed because the auction has not started yet.
		AuctionNotStarted,
		/// Operation not allowed because the auction does not exists.
		AuctionDoesNotExist,
		/// Buy-It-Now option is not available.
		AuctionDoesNotSupportBuyItNow,
		/// Auction start block cannot be lower than current block.
		AuctionCannotStartInThePast,
		/// Auction end block cannot be lower than start block.
		AuctionCannotEndBeforeItHasStarted,
		/// Auction duration exceeds the maximum allowed duration.
		AuctionDurationIsTooLong,
		/// Auction duration is lower than the minimum allowed duration.
		AuctionDurationIsTooShort,
		/// Auction start block cannot be exceed the maximum allowed start delay.
		AuctionStartIsTooFarAway,
		/// Buy-it-now price cannot be lower or equal tah the auction start price.
		BuyItPriceCannotBeLessOrEqualThanStartPrice,
		/// The specified bid does not exist.
		BidDoesNotExist,
		/// Auction owner cannot add a bid to his own auction.
		CannotAddBidToYourOwnAuctions,
		/// Auction owner cannot use buy it now feature to his own auction.
		CannotBuyItNowToYourOwnAuctions,
		/// Auction cannot be canceled if the auction has started.
		CannotCancelAuctionInProgress,
		/// Cannot add a bid that is less than the current highest bid.
		CannotBidLessThanTheHighestBid,
		/// Cannot add a bid that is less than the current starting price.
		CannotBidLessThanTheStartingPrice,
		/// Cannot pay the buy-it-now price if a higher bid exists.
		CannotBuyItWhenABidIsHigherThanBuyItPrice,
		/// Cannot remove bid if the auction is soon to end.
		CannotRemoveBidAtTheEndOfAuction,
		/// Cannot end the auction if it was not extended.
		CannotEndAuctionThatWasNotExtended,
		/// Cannot auction NFTs that are listed for sale.
		CannotListListedNFTs,
		/// Cannot auction capsules.
		CannotListCapsulesNFTs,
		/// Cannot auction NFTs that are not owned by the caller.
		CannotListNotOwnedNFTs,
		/// Cannot auction delegated NFTs.
		CannotListDelegatedNFTs,
		/// Cannot auction non-created soulbound NFTs.
		CannotListNotCreatedSoulboundNFTs,
		/// Cannot auction rented NFTs.
		CannotListRentedNFTs,
		/// Cannot claim if the claim does not exist.
		ClaimDoesNotExist,
		/// Cannot auction NFTs that do not exit.
		NFTNotFound,
		/// Operation not allowed because the caller is not the owner of the auction.
		NotTheAuctionCreator,
		/// Unknown Marketplace found. This should never happen.
		MarketplaceNotFound,
		/// The Maximum amount of auctions that can be active at the same time has been reached.
		MaximumAuctionsLimitReached,
		/// The Maximum amount of bids for an auction.
		MaximumBidLimitReached,
		/// Operation is not permitted because price cannot cover marketplace fee.
		PriceCannotCoverMarketplaceFee,
		/// Not Allowed To List On MP
		NotAllowedToList,
		/// Cannot end auction without bids
		CannotEndAuctionWithoutBids,
		/// Cannot list because the NFT secret is not synced.
		CannotListNotSyncedSecretNFTs,
	}

	#[pallet::call]
	impl<T: Config> Pallet<T> {
		#[pallet::weight(T::WeightInfo::create_auction(Deadlines::<T>::get().len() as u32))]
		pub fn create_auction(
			origin: OriginFor<T>,
			nft_id: NFTId,
			marketplace_id: MarketplaceId,
			start_block: T::BlockNumber,
			end_block: T::BlockNumber,
			start_price: BalanceOf<T>,
			buy_it_price: Option<BalanceOf<T>>,
		) -> DispatchResultWithPostInfo {
			let who = ensure_signed(origin)?;
			let now = frame_system::Pallet::<T>::block_number();

			ensure!(start_block >= now, Error::<T>::AuctionCannotStartInThePast);
			ensure!(start_block < end_block, Error::<T>::AuctionCannotEndBeforeItHasStarted);

			let duration = end_block.saturating_sub(start_block);
			let buffer = start_block.saturating_sub(now);

			ensure!(duration <= T::MaxAuctionDuration::get(), Error::<T>::AuctionDurationIsTooLong);
			ensure!(
				duration >= T::MinAuctionDuration::get(),
				Error::<T>::AuctionDurationIsTooShort
			);
			ensure!(buffer <= T::MaxAuctionDelay::get(), Error::<T>::AuctionStartIsTooFarAway);

			if let Some(price) = buy_it_price {
				ensure!(
					price > start_price,
					Error::<T>::BuyItPriceCannotBeLessOrEqualThanStartPrice
				);
			}

			// fetch the data of given nftId.
			let mut nft = T::NFTExt::get_nft(nft_id).ok_or(Error::<T>::NFTNotFound)?;
			ensure!(nft.owner == who, Error::<T>::CannotListNotOwnedNFTs);
			ensure!(!nft.state.is_listed, Error::<T>::CannotListListedNFTs);
			ensure!(!nft.state.is_capsule, Error::<T>::CannotListCapsulesNFTs);
			ensure!(!nft.state.is_delegated, Error::<T>::CannotListDelegatedNFTs);
			ensure!(
				!(nft.state.is_soulbound && nft.creator != nft.owner),
				Error::<T>::CannotListNotCreatedSoulboundNFTs
			);
<<<<<<< HEAD
			ensure!(!nft.state.is_rented, Error::<T>::CannotListRentedNFTs);
=======
			if nft.state.is_secret {
				ensure!(nft.state.is_secret_synced, Error::<T>::CannotListNotSyncedSecretNFTs);
			}
>>>>>>> 5c41d2b2

			let marketplace = T::MarketplaceExt::get_marketplace(marketplace_id)
				.ok_or(Error::<T>::MarketplaceNotFound)?;

			marketplace
				.allowed_to_list(&who, nft.collection_id)
				.ok_or(Error::<T>::NotAllowedToList)?;

			// Check if the start price can cover the marketplace commission_fee if it exists.
			if let Some(commission_fee) = &marketplace.commission_fee {
				if let CompoundFee::Flat(flat_commission) = commission_fee {
					ensure!(
						start_price >= *flat_commission,
						Error::<T>::PriceCannotCoverMarketplaceFee
					);
				}
			}

			// Add NFT ID to deadlines
			Deadlines::<T>::try_mutate(|x| -> DispatchResult {
				x.insert(nft_id, end_block)
					.map_err(|_| Error::<T>::MaximumAuctionsLimitReached)?;
				Ok(())
			})?;

			nft.state.is_listed = true;
			T::NFTExt::set_nft(nft_id, nft)?;

			let bidders: BidderList<T::AccountId, BalanceOf<T>, T::BidderListLengthLimit> =
				BidderList::new();
			let auction_data = AuctionData {
				creator: who.clone(),
				start_block,
				end_block,
				start_price,
				buy_it_price,
				bidders,
				marketplace_id,
				is_extended: false,
			};

			Auctions::<T>::insert(nft_id, auction_data);

			// Emit AuctionCreated event.
			let event = Event::AuctionCreated {
				nft_id,
				marketplace_id,
				creator: who,
				start_price,
				buy_it_price,
				start_block,
				end_block,
			};
			Self::deposit_event(event);

			Ok(().into())
		}

		#[pallet::weight(T::WeightInfo::cancel_auction(Deadlines::<T>::get().len() as u32))]
		pub fn cancel_auction(origin: OriginFor<T>, nft_id: NFTId) -> DispatchResultWithPostInfo {
			let who = ensure_signed(origin)?;
			let now = frame_system::Pallet::<T>::block_number();

			let mut nft = T::NFTExt::get_nft(nft_id).ok_or(Error::<T>::NFTNotFound)?;
			let auction = Auctions::<T>::get(nft_id).ok_or(Error::<T>::AuctionDoesNotExist)?;

			ensure!(auction.is_creator(&who), Error::<T>::NotTheAuctionCreator);
			ensure!(!auction.has_started(now), Error::<T>::CannotCancelAuctionInProgress);

			// Remove bidders
			auction.for_each_bidder(&|(owner, amount)| Self::add_claim(owner, *amount));

			nft.state.is_listed = false;
			T::NFTExt::set_nft(nft_id, nft)?;
			Auctions::<T>::remove(nft_id);
			Deadlines::<T>::mutate(|x| x.remove(nft_id));

			Self::deposit_event(Event::AuctionCancelled { nft_id });

			Ok(().into())
		}

		#[pallet::weight(T::WeightInfo::end_auction(Deadlines::<T>::get().len() as u32))]
		pub fn end_auction(origin: OriginFor<T>, nft_id: NFTId) -> DispatchResultWithPostInfo {
			let who = ensure_signed(origin)?;

			let mut nft = T::NFTExt::get_nft(nft_id).ok_or(Error::<T>::NFTNotFound)?;
			let mut auction = Auctions::<T>::get(nft_id).ok_or(Error::<T>::AuctionDoesNotExist)?;

			ensure!(auction.is_creator(&who), Error::<T>::NotTheAuctionCreator);
			ensure!(auction.is_extended, Error::<T>::CannotEndAuctionThatWasNotExtended);

			let (new_owner, paid) =
				auction.pop_highest_bid().ok_or(Error::<T>::CannotEndAuctionWithoutBids)?;

			let cut = Self::pay_for_nft(&Self::account_id(), paid, &nft, &auction)?;
			auction.for_each_bidder(&|(owner, amount)| Self::add_claim(owner, *amount));

			// Change the owner
			nft.owner = new_owner.clone();
			nft.state.is_listed = false;

			T::NFTExt::set_nft(nft_id, nft)?;
			Auctions::<T>::remove(nft_id);
			Deadlines::<T>::mutate(|x| x.remove(nft_id));

			Self::emit_auction_completed_event(nft_id, Some(new_owner), Some(paid), Some(cut));

			Ok(().into())
		}

		#[pallet::weight((
            {
				let s = Auctions::<T>::get(nft_id).map_or_else(|| 0, |x| x.get_bidders().len());
				T::WeightInfo::add_bid(s as u32)
            },
			DispatchClass::Normal
        ))]
		pub fn add_bid(
			origin: OriginFor<T>,
			nft_id: NFTId,
			amount: BalanceOf<T>,
		) -> DispatchResultWithPostInfo {
			let who = ensure_signed(origin)?;
			let now = frame_system::Pallet::<T>::block_number();

			// add bid to storage.
			Auctions::<T>::try_mutate(nft_id, |maybe_auction| -> DispatchResult {
				let auction = maybe_auction.as_mut().ok_or(Error::<T>::AuctionDoesNotExist)?;

				ensure!(!auction.is_creator(&who), Error::<T>::CannotAddBidToYourOwnAuctions);
				ensure!(auction.has_started(now), Error::<T>::AuctionNotStarted);

				// ensure the bid is larger than the current highest bid.
				if let Some(highest_bid) = auction.get_highest_bid() {
					ensure!(amount > highest_bid.1, Error::<T>::CannotBidLessThanTheHighestBid);
				} else {
					ensure!(
						amount > auction.start_price,
						Error::<T>::CannotBidLessThanTheStartingPrice
					);
				}

				if let Some(existing_bid) = auction.find_bid(&who) {
					let amount_difference = amount.saturating_sub(existing_bid.1);
					T::Currency::transfer(&who, &Self::account_id(), amount_difference, KeepAlive)?;

					auction.remove_bid(&who);
				} else {
					// transfer funds from caller.
					T::Currency::transfer(&who, &Self::account_id(), amount, KeepAlive)?;
				}

				// replace top bidder with caller.
				// if bidder has been removed, refund removed user.
				if let Some(bid) = auction.insert_new_bid(who.clone(), amount) {
					Self::add_claim(&bid.0, bid.1);
					Self::deposit_event(Event::BidDropped { nft_id, bidder: bid.0, amount: bid.1 });
				}

				// extend auction by grace period if in ending period.
				let grace_period = T::AuctionGracePeriod::get();
				if let Some(new_end_block) = auction.extend_if_necessary(now, grace_period) {
					Deadlines::<T>::mutate(|x| x.update(nft_id, new_end_block));
				}
				Ok(())
			})?;

			Self::deposit_event(Event::BidAdded { nft_id, bidder: who, amount });

			Ok(().into())
		}

		#[pallet::weight((
            {
				let s = Auctions::<T>::get(nft_id).map_or_else(|| 0, |x| x.get_bidders().len());
				T::WeightInfo::remove_bid(s as u32)
            },
			DispatchClass::Normal
        ))]
		pub fn remove_bid(origin: OriginFor<T>, nft_id: NFTId) -> DispatchResultWithPostInfo {
			let who = ensure_signed(origin)?;
			let now = frame_system::Pallet::<T>::block_number();

			// remove bid from storage.
			Auctions::<T>::try_mutate(nft_id, |maybe_auction| -> DispatchResult {
				// should not panic when unwrap since already checked above.
				let auction = maybe_auction.as_mut().ok_or(Error::<T>::AuctionDoesNotExist)?;

				let remaining_blocks = auction.end_block.saturating_sub(now);
				// ensure the auction period has not ended.
				ensure!(
					remaining_blocks > T::AuctionEndingPeriod::get(),
					Error::<T>::CannotRemoveBidAtTheEndOfAuction
				);

				let bid = auction.find_bid(&who).ok_or(Error::<T>::BidDoesNotExist)?.clone();
				T::Currency::transfer(&Self::account_id(), &bid.0, bid.1, AllowDeath)?;

				auction.remove_bid(&who);
				Self::deposit_event(Event::BidRemoved { nft_id, bidder: who, amount: bid.1 });

				Ok(())
			})?;

			Ok(().into())
		}

		#[pallet::weight(T::WeightInfo::buy_it_now(Deadlines::<T>::get().len() as u32))]
		pub fn buy_it_now(origin: OriginFor<T>, nft_id: NFTId) -> DispatchResultWithPostInfo {
			let who = ensure_signed(origin)?;
			let now = frame_system::Pallet::<T>::block_number();

			let mut nft = T::NFTExt::get_nft(nft_id).ok_or(Error::<T>::NFTNotFound)?;
			let auction = Auctions::<T>::get(nft_id).ok_or(Error::<T>::AuctionDoesNotExist)?;
			let paid_amount =
				auction.buy_it_price.ok_or(Error::<T>::AuctionDoesNotSupportBuyItNow)?;

			ensure!(!auction.is_creator(&who), Error::<T>::CannotBuyItNowToYourOwnAuctions);
			ensure!(auction.has_started(now), Error::<T>::AuctionNotStarted);
			if let Some(bid) = auction.get_highest_bid() {
				ensure!(paid_amount > bid.1, Error::<T>::CannotBuyItWhenABidIsHigherThanBuyItPrice);
			}

			// Pay for NFT
			let cut = Self::pay_for_nft(&who, paid_amount, &nft, &auction)?;
			// Handle Bidders
			auction.for_each_bidder(&|(owner, amount)| Self::add_claim(owner, *amount));

			nft.owner = who.clone();
			nft.state.is_listed = false;

			T::NFTExt::set_nft(nft_id, nft)?;
			Auctions::<T>::remove(nft_id);
			Deadlines::<T>::mutate(|x| x.remove(nft_id));

			Self::emit_auction_completed_event(nft_id, Some(who), Some(paid_amount), Some(cut));

			Ok(().into())
		}

		#[pallet::weight(T::WeightInfo::claim())]
		pub fn claim(origin: OriginFor<T>) -> DispatchResultWithPostInfo {
			let who = ensure_signed(origin)?;
			let claim = Claims::<T>::get(&who).ok_or(Error::<T>::ClaimDoesNotExist)?;

			T::Currency::transfer(&Self::account_id(), &who, claim, AllowDeath)?;
			Claims::<T>::remove(&who);

			let event = Event::BalanceClaimed { account: who, amount: claim };
			Self::deposit_event(event);

			Ok(().into())
		}
	}
}

impl<T: Config> Pallet<T> {
	/// The account ID of the auctions pot.
	pub fn account_id() -> T::AccountId {
		T::PalletId::get().into_account_truncating()
	}

	pub fn pay_for_nft(
		from: &T::AccountId,
		amount: BalanceOf<T>,
		nft: &NFTData<T::AccountId, <<T as Config>::NFTExt as NFTExt>::NFTOffchainDataLimit>,
		auction: &AuctionData<T::AccountId, T::BlockNumber, BalanceOf<T>, T::BidderListLengthLimit>,
	) -> Result<(BalanceOf<T>, BalanceOf<T>, BalanceOf<T>), DispatchError> {
		let nft_creator = &nft.creator;
		let nft_royalty = nft.royalty;
		let auction_creator = &auction.creator;
		let marketplace_id = auction.marketplace_id;

		let marketplace = T::MarketplaceExt::get_marketplace(marketplace_id)
			.ok_or(Error::<T>::MarketplaceNotFound)?;

		let commission_fee_amount = marketplace.commission_fee.map_or_else(
			|| 0u32.into(),
			|x| match x {
				CompoundFee::Flat(x) => x,
				CompoundFee::Percentage(x) => x * amount,
			},
		);

		let to_marketplace = commission_fee_amount;
		let to_nft_creator = nft_royalty * amount.saturating_sub(to_marketplace);
		let to_auction_creator =
			amount.saturating_sub(to_marketplace).saturating_sub(to_nft_creator);

		let exist = if from == &Self::account_id() { AllowDeath } else { KeepAlive };
		T::Currency::transfer(from, &marketplace.owner, to_marketplace, exist)?;
		T::Currency::transfer(from, nft_creator, to_nft_creator, exist)?;
		T::Currency::transfer(from, auction_creator, to_auction_creator, exist)?;

		Ok((to_marketplace, to_nft_creator, to_auction_creator))
	}

	pub fn add_claim(account: &T::AccountId, amount: BalanceOf<T>) {
		Claims::<T>::mutate(account, |x| {
			*x = Some(x.unwrap_or(0u32.into()).saturating_add(amount));
		})
	}

	pub fn has_started(now: T::BlockNumber, start_block: T::BlockNumber) -> bool {
		now >= start_block
	}

	pub fn emit_auction_completed_event(
		nft_id: NFTId,
		new_owner: Option<T::AccountId>,
		paid_amount: Option<BalanceOf<T>>,
		cut: Option<(BalanceOf<T>, BalanceOf<T>, BalanceOf<T>)>,
	) {
		Self::deposit_event(Event::AuctionCompleted {
			nft_id,
			new_owner,
			paid_amount,
			marketplace_cut: cut.and_then(|x| Some(x.0)),
			royalty_cut: cut.and_then(|x| Some(x.1)),
			auctioneer_cut: cut.and_then(|x| Some(x.2)),
		});
	}

	/// Fill Deadline queue with any number of data
	pub fn fill_deadline_queue(
		number: u32,
		nft_id: NFTId,
		block_number: T::BlockNumber,
	) -> Result<(), DispatchError> {
		Deadlines::<T>::try_mutate(|x| -> DispatchResult {
			for _i in 0..number {
				x.insert(nft_id, block_number)
					.map_err(|_| Error::<T>::MaximumAuctionsLimitReached)?;
			}
			Ok(())
		})?;
		Ok(())
	}

	/// Fill the bidders list of an auction
	pub fn fill_bidders_list(
		number: u32,
		nft_id: NFTId,
		account: T::AccountId,
		amount: BalanceOf<T>,
	) -> Result<(), DispatchError> {
		Auctions::<T>::try_mutate(nft_id, |x| -> DispatchResult {
			let auction = x.as_mut().ok_or(Error::<T>::AuctionDoesNotExist)?;
			for _i in 0..number {
				auction
					.bidders
					.list
					.try_push((account.clone(), amount))
					.map_err(|_| Error::<T>::MaximumBidLimitReached)?;
			}
			Ok(())
		})?;
		Ok(())
	}
}<|MERGE_RESOLUTION|>--- conflicted
+++ resolved
@@ -355,13 +355,10 @@
 				!(nft.state.is_soulbound && nft.creator != nft.owner),
 				Error::<T>::CannotListNotCreatedSoulboundNFTs
 			);
-<<<<<<< HEAD
-			ensure!(!nft.state.is_rented, Error::<T>::CannotListRentedNFTs);
-=======
 			if nft.state.is_secret {
 				ensure!(nft.state.is_secret_synced, Error::<T>::CannotListNotSyncedSecretNFTs);
 			}
->>>>>>> 5c41d2b2
+			ensure!(!nft.state.is_rented, Error::<T>::CannotListRentedNFTs);
 
 			let marketplace = T::MarketplaceExt::get_marketplace(marketplace_id)
 				.ok_or(Error::<T>::MarketplaceNotFound)?;
