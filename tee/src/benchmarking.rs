// Copyright 2022 Capsule Corp (France) SAS.
// This file is part of Ternoa.

// Ternoa is free software: you can redistribute it and/or modify
// it under the terms of the GNU General Public License as published by
// the Free Software Foundation, either version 3 of the License, or
// (at your option) any later version.

// Ternoa is distributed in the hope that it will be useful,
// but WITHOUT ANY WARRANTY; without even the implied warranty of
// MERCHANTABILITY or FITNESS FOR A PARTICULAR PURPOSE.  See the
// GNU General Public License for more details.

// You should have received a copy of the GNU General Public License
// along with Ternoa.  If not, see <http://www.gnu.org/licenses/>.
// #![cfg(feature = "runtime-benchmarks")]

use super::*;
use crate::Pallet as TEE;
use frame_benchmarking::{account as benchmark_account, benchmarks, impl_benchmark_test_suite};
use frame_support::{
	traits::{Currency, Get},
	BoundedVec,
};
use frame_system::RawOrigin;

use sp_runtime::traits::Bounded;
use sp_std::prelude::*;

pub fn get_account<T: Config>(name: &'static str) -> T::AccountId {
	let account: T::AccountId = benchmark_account(name, 0, 0);
	account
}
pub fn origin<T: Config>(name: &'static str) -> RawOrigin<T::AccountId> {
	RawOrigin::Signed(get_account::<T>(name))
}

pub fn prepare_benchmarks<T: Config>() {
	let alice: T::AccountId = get_account::<T>("ALICE");
	let bob: T::AccountId = get_account::<T>("BOB");

	T::Currency::make_free_balance_be(&alice, BalanceOf::<T>::max_value());
	T::Currency::make_free_balance_be(&bob, BalanceOf::<T>::max_value());
}

benchmarks! {
	register_enclave {
		prepare_benchmarks::<T>();
		let alice: T::AccountId = get_account::<T>("ALICE");
		let enclave_address: T::AccountId= get_account::<T>("ALICE");
		let uri: BoundedVec<u8, T::MaxUriLen> = BoundedVec::try_from(vec![1; T::MaxUriLen::get() as usize]).unwrap();
		let enclave = Enclave::new(enclave_address.clone(), uri.clone());

	}: _(origin::<T>("ALICE"), enclave_address.clone(), uri)
	verify {
		assert_eq!(EnclaveRegistrations::<T>::get(alice), Some(enclave));
	}

	unregister_enclave {
		prepare_benchmarks::<T>();
		let alice: T::AccountId = get_account::<T>("ALICE");
		let cluster_id: ClusterId = 0;
		let enclave_address: T::AccountId= get_account::<T>("ALICE");
		let uri: BoundedVec<u8, T::MaxUriLen> = BoundedVec::try_from(vec![1; T::MaxUriLen::get() as usize]).unwrap();
		let enclave = Enclave::new(enclave_address.clone(), uri.clone());

		TEE::<T>::create_cluster(RawOrigin::Root.into()).unwrap();
		TEE::<T>::register_enclave(origin::<T>("ALICE").into(), enclave_address.clone(), uri.clone()).unwrap();
		TEE::<T>::assign_enclave(RawOrigin::Root.into(), alice.clone(), cluster_id).unwrap();
	}: _(origin::<T>("ALICE"))
	verify {
		assert_eq!(EnclaveUnregistrations::<T>::get(), vec![alice.clone()]);
	}

	update_enclave {
		prepare_benchmarks::<T>();
		let alice: T::AccountId = get_account::<T>("ALICE");
		let cluster_id: ClusterId = 0;
		let enclave_address: T::AccountId= get_account::<T>("ALICE");
		let uri: BoundedVec<u8, T::MaxUriLen> = BoundedVec::try_from(vec![1; T::MaxUriLen::get() as usize]).unwrap();
		let enclave = Enclave::new(enclave_address.clone(), uri.clone());

		TEE::<T>::create_cluster(RawOrigin::Root.into()).unwrap();
		TEE::<T>::register_enclave(origin::<T>("ALICE").into(), enclave_address.clone(), uri.clone()).unwrap();
		TEE::<T>::assign_enclave(RawOrigin::Root.into(), alice.clone(), cluster_id).unwrap();

		let bob: T::AccountId = get_account::<T>("BOB");
		let new_enclave_address: T::AccountId= get_account::<T>("BOB");
		let new_uri: BoundedVec<u8, T::MaxUriLen> = BoundedVec::try_from(vec![1; T::MaxUriLen::get() as usize]).unwrap();
		let new_enclave = Enclave::new(new_enclave_address.clone(), new_uri.clone());
	}: _(origin::<T>("ALICE"), new_enclave_address.clone(), new_uri)
	verify {
		assert_eq!(EnclaveUpdates::<T>::get(alice), Some(new_enclave));
	}

	assign_enclave {
		prepare_benchmarks::<T>();
		let alice: T::AccountId = get_account::<T>("ALICE");
		let cluster_id: ClusterId = 0;
		let enclave_address: T::AccountId= get_account::<T>("ALICE");
		let uri: BoundedVec<u8, T::MaxUriLen> = BoundedVec::try_from(vec![1; T::MaxUriLen::get() as usize]).unwrap();
		let enclave = Enclave::new(enclave_address.clone(), uri.clone());

		TEE::<T>::create_cluster(RawOrigin::Root.into()).unwrap();
		TEE::<T>::register_enclave(origin::<T>("ALICE").into(), enclave_address.clone(), uri.clone()).unwrap();

	}: _(RawOrigin::Root, alice.clone(), cluster_id)
	verify {
		assert_eq!(EnclaveAccountOperator::<T>::get(enclave_address), Some(alice.clone()));
		assert_eq!(EnclaveData::<T>::get(alice.clone()), Some(enclave));
		assert_eq!(EnclaveClusterId::<T>::get(alice.clone()), Some(cluster_id));
		assert_eq!(ClusterData::<T>::get(cluster_id).unwrap().enclaves, vec![alice.clone()]);
		assert_eq!(EnclaveRegistrations::<T>::get(alice), None);
	}

	remove_registration {
		let alice: T::AccountId = get_account::<T>("ALICE");
		let enclave_address: T::AccountId= get_account::<T>("ALICE");
		let uri: BoundedVec<u8, T::MaxUriLen> = BoundedVec::try_from(vec![1; T::MaxUriLen::get() as usize]).unwrap();
		let enclave = Enclave::new(enclave_address.clone(), uri.clone());

		TEE::<T>::register_enclave(origin::<T>("ALICE").into(), enclave_address.clone(), uri.clone()).unwrap();
	}: _(RawOrigin::Root, alice.clone())
<<<<<<< HEAD
    verify {
        assert_eq!(EnclaveRegistrations::<T>::get(alice), None);
    }

    remove_enclave {
        prepare_benchmarks::<T>();
        let alice: T::AccountId = get_account::<T>("ALICE");
        let cluster_id: ClusterId = 0;
		let enclave_address: T::AccountId= get_account::<T>("ALICE");
		let uri: BoundedVec<u8, T::MaxUriLen> = BoundedVec::try_from(vec![1; T::MaxUriLen::get() as usize]).unwrap();
        let enclave = Enclave::new(enclave_address.clone(), uri.clone());

        TEE::<T>::create_cluster(RawOrigin::Root.into()).unwrap();
		TEE::<T>::register_enclave(origin::<T>("ALICE").into(), enclave_address.clone(), uri.clone()).unwrap();
        TEE::<T>::assign_enclave(RawOrigin::Root.into(), alice.clone(), cluster_id).unwrap();
	}: _(RawOrigin::Root, alice.clone())
    verify {
        assert_eq!(EnclaveAccountOperator::<T>::get(enclave_address), None);
		assert_eq!(EnclaveData::<T>::get(alice.clone()), None);
		assert_eq!(EnclaveClusterId::<T>::get(alice.clone()), None);
		assert_eq!(ClusterData::<T>::get(cluster_id).unwrap().enclaves, vec![]);
		assert_eq!(EnclaveRegistrations::<T>::get(alice), None);
    }
=======
	verify {
		assert_eq!(EnclaveRegistrations::<T>::get(alice), None);
	}
>>>>>>> 21daca32
	// unassign_enclave {
	// 	prepare_benchmarks::<T>();
	// 	let alice = origin::<T>("ALICE");

	// 	let enclave_id: EnclaveId = 0;
	// 	let cluster_id: ClusterId = 0;
	// 	let enclave_address: Vec<u8> = "192.168.1.1".as_bytes().to_vec();
	// 	let uri: Vec<u8> = "127.0.0.1".as_bytes().to_vec();
	// 	let empty: Vec<EnclaveId> = vec![];
	// 	TEE::<T>::register_cluster(RawOrigin::Root.into()).unwrap();
	// 	TEE::<T>::register_enclave(alice.clone().into(), enclave_address.clone(), uri.clone()).unwrap();
	// 	TEE::<T>::assign_enclave(alice.clone().into(), cluster_id).unwrap();
	// }: _(alice)
	// verify {
	// 	assert_eq!(ClusterData::<T>::get(cluster_id).unwrap().enclaves, empty);
	// 	assert_eq!(EnclaveClusterId::<T>::get(enclave_id), None);
	// }

	// update_enclave {
	// 	prepare_benchmarks::<T>();
	// 	let alice = origin::<T>("ALICE");

	// 	let enclave_id: EnclaveId = 0;
	// 	let cluster_id: ClusterId = 0;
	// 	let enclave_address: Vec<u8> = "192.168.1.1".as_bytes().to_vec();
	// 	let uri: Vec<u8> = "127.0.0.1".as_bytes().to_vec();
	// 	let new_api_uri: Vec<u8> = "168.0.0.1".as_bytes().to_vec();
	// 	let empty: Vec<EnclaveId> = vec![];

	// 	TEE::<T>::register_enclave(alice.clone().into(), enclave_address.clone(), uri.clone()).unwrap();
	// }: _(alice, new_api_uri.clone())
	// verify {
	// 	assert_eq!(EnclaveData::<T>::get(enclave_id).unwrap().api_uri, new_api_uri);
	// }

	// register_cluster {
	// 	let cluster = Cluster::new(Default::default());
	// 	let cluster_id: ClusterId = 0;
	// }: _(RawOrigin::Root)
	// verify {
	// 	assert_eq!(EnclaveClusterId::<T>::iter().count(), 0);
	// 	assert_eq!(ClusterData::<T>::get(cluster_id), Some(cluster));
	// 	assert_eq!(ClusterData::<T>::iter().count(), 1);
	// 	assert_eq!(ClusterIdGenerator::<T>::get(), 1);
	// }

	// unregister_cluster {
	// 	prepare_benchmarks::<T>();
	// 	let alice = origin::<T>("ALICE");
	// 	let enclave_address: Vec<u8> = "samplere".as_bytes().to_vec();
	// 	let uri: Vec<u8> = "127.0.0.1".as_bytes().to_vec();
	// 	let enclave_id: EnclaveId = 0;
	// 	let cluster_id: ClusterId = 0;
	// 	let enclave = Enclave::new(uri.clone(), enclave_address.clone());

	// 	TEE::<T>::register_cluster(RawOrigin::Root.into()).unwrap();
	// 	TEE::<T>::register_enclave(alice.clone().into(), enclave_address.clone(), uri.clone()).unwrap();

	// }: _(RawOrigin::Root, cluster_id)
	// verify {
	// 	assert_eq!(ClusterData::<T>::get(cluster_id), None);
	// 	assert_eq!(ClusterData::<T>::iter().count(), 0);
	// }
}

impl_benchmark_test_suite!(TEE, crate::tests::mock::new_test_ext(), crate::tests::mock::Test);<|MERGE_RESOLUTION|>--- conflicted
+++ resolved
@@ -121,7 +121,6 @@
 
 		TEE::<T>::register_enclave(origin::<T>("ALICE").into(), enclave_address.clone(), uri.clone()).unwrap();
 	}: _(RawOrigin::Root, alice.clone())
-<<<<<<< HEAD
     verify {
         assert_eq!(EnclaveRegistrations::<T>::get(alice), None);
     }
@@ -145,11 +144,6 @@
 		assert_eq!(ClusterData::<T>::get(cluster_id).unwrap().enclaves, vec![]);
 		assert_eq!(EnclaveRegistrations::<T>::get(alice), None);
     }
-=======
-	verify {
-		assert_eq!(EnclaveRegistrations::<T>::get(alice), None);
-	}
->>>>>>> 21daca32
 	// unassign_enclave {
 	// 	prepare_benchmarks::<T>();
 	// 	let alice = origin::<T>("ALICE");
