--- conflicted
+++ resolved
@@ -117,11 +117,7 @@
 	#[pallet::storage]
 	#[pallet::getter(fn enclave_registry)]
 	#[pallet::unbounded]
-<<<<<<< HEAD
-	pub type EnclaveRegistry<T: Config> =
-=======
 	pub type EnclaveData<T: Config> =
->>>>>>> 8a6d6f67
 		StorageMap<_, Blake2_128Concat, EnclaveId, Enclave, OptionQuery>;
 
 	/// Holds generated EnclaveIds
@@ -132,22 +128,14 @@
 	/// Map stores AccountEnclaveId
 	#[pallet::storage]
 	#[pallet::getter(fn enclave_index)]
-<<<<<<< HEAD
-	pub type EnclaveIndex<T: Config> =
-=======
 	pub type AccountEnclaveId<T: Config> =
->>>>>>> 8a6d6f67
 		StorageMap<_, Blake2_128Concat, T::AccountId, EnclaveId, OptionQuery>;
 
 	/// Map stores Cluster information
 	#[pallet::storage]
 	#[pallet::getter(fn cluster_registry)]
 	#[pallet::unbounded]
-<<<<<<< HEAD
-	pub type ClusterRegistry<T: Config> =
-=======
 	pub type ClusterData<T: Config> =
->>>>>>> 8a6d6f67
 		StorageMap<_, Blake2_128Concat, ClusterId, Cluster, OptionQuery>;
 
 	/// Holds generated ClusterIds
@@ -158,11 +146,7 @@
 	/// Map stores EnclaveId | ClusterId
 	#[pallet::storage]
 	#[pallet::getter(fn cluster_index)]
-<<<<<<< HEAD
-	pub type ClusterIndex<T: Config> =
-=======
 	pub type EnclaveClusterId<T: Config> =
->>>>>>> 8a6d6f67
 		StorageMap<_, Blake2_128Concat, EnclaveId, ClusterId, OptionQuery>;
 
 	#[pallet::hooks]
@@ -172,19 +156,6 @@
 	#[pallet::generate_deposit(pub(super) fn deposit_event)]
 	pub enum Event<T: Config> {
 		/// New Enclave account got added
-<<<<<<< HEAD
-		AddedEnclave { account: T::AccountId, api_uri: Vec<u8>, enclave_id: EnclaveId },
-		/// An enclave got unregistered
-		UnregisterEnclave { account_id: T::AccountId, enclave_id: EnclaveId },
-		/// An enclave moved for unregistration to a queue
-		MovedForUnregistration { account_id: T::AccountId, enclave_id: EnclaveId },
-		/// An enclave got assigned to a cluster
-		AssignedEnclave { enclave_id: EnclaveId, cluster_id: ClusterId },
-		/// An enclave got assigned
-		UnAssignedEnclave { enclave_id: EnclaveId },
-		/// An enclave got updated
-		UpdatedEnclave { enclave_id: EnclaveId, api_uri: Vec<u8> },
-=======
 		EnclaveAdded { account: T::AccountId, api_uri: Vec<u8>, enclave_id: EnclaveId },
 		/// An enclave got unregistered
 		EnclaveUnregistered { account_id: T::AccountId, enclave_id: EnclaveId },
@@ -196,19 +167,12 @@
 		EnclaveUnassigned { enclave_id: EnclaveId },
 		/// An enclave got updated
 		EnclaveUpdated { enclave_id: EnclaveId, api_uri: Vec<u8> },
->>>>>>> 8a6d6f67
 		/// Enclave force updated
 		EnclaveForceUpdated { enclave_id: EnclaveId, enclave_address: Vec<u8>, api_uri: Vec<u8> },
 		/// New cluster got added
-<<<<<<< HEAD
-		AddedCluster { cluster_id: ClusterId },
-		/// Cluster got removed
-		RemovedCluster { cluster_id: ClusterId },
-=======
 		ClusterAdded { cluster_id: ClusterId },
 		/// Cluster got removed
 		ClusterRemoved { cluster_id: ClusterId },
->>>>>>> 8a6d6f67
 	}
 
 	#[pallet::error]
@@ -261,25 +225,12 @@
 			let result = AccountEnclaveId::<T>::get(&account)
 				.and_then(|enclave_id| EnclaveData::<T>::get(enclave_id).map(|enc| enc));
 
-<<<<<<< HEAD
-			// Verify if the origin does not already have an enclave address associated with it.
-			match has_registered_index {
-				Some(enc_id) => {
-					let enc = EnclaveRegistry::<T>::get(enc_id).unwrap();
-					ensure!(
-						enc.enclave_address != enclave_address,
-						Error::<T>::EnclaveAddressAlreadyRegisteredtoTheAccount
-					)
-				},
-				_ => {},
-=======
 			if result.is_some() {
 				let enclave = result.ok_or(Error::<T>::EnclaveDoesNotExists)?;
 				ensure!(
 					enclave.enclave_address != enclave_address,
 					Error::<T>::EnclaveAddressAlreadyRegisteredtoTheAccount
 				)
->>>>>>> 8a6d6f67
 			}
 
 			let (enclave_id, new_id) = Self::new_enclave_id()?;
@@ -299,18 +250,12 @@
 			EnclaveIdGenerator::<T>::put(new_id);
 
 			let reg_enclaves: BoundedVec<EnclaveId, T::MaxRegisteredEnclaves> =
-<<<<<<< HEAD
-				<RegisteredEnclaves<T>>::get();
-			let reg_enclaves = reg_enclaves.try_mutate(|v| v.push(7)).unwrap();
-			<RegisteredEnclaves<T>>::put(reg_enclaves);
-=======
 				<EnclaveRegistrationList<T>>::get();
 
 			let reg_enclaves = reg_enclaves
 				.try_mutate(|v| v.push(enclave_id))
 				.ok_or(Error::<T>::ErrorAddingToQueue)?;
 			<EnclaveRegistrationList<T>>::put(reg_enclaves);
->>>>>>> 8a6d6f67
 
 			Self::deposit_event(Event::EnclaveAdded { account, api_uri, enclave_id });
 			Ok(().into())
@@ -325,22 +270,6 @@
 			let account = ensure_signed_or_root(origin)?;
 			match account {
 				Some(account_id) => {
-<<<<<<< HEAD
-					let enclave_id = EnclaveIndex::<T>::get(account_id.clone()).unwrap();
-
-					let un_reg_enclaves: BoundedVec<EnclaveId, T::MaxUnRegisteredEnclaves> =
-						<UnRegisteredEnclaves<T>>::get();
-
-					let reg_enclaves = <RegisteredEnclaves<T>>::get();
-
-					if !reg_enclaves.contains(&enclave_id) {
-						EnclaveRegistry::<T>::remove(enclave_id);
-						Self::deposit_event(Event::UnregisterEnclave { account_id, enclave_id });
-					} else {
-						let un_reg_enclaves =
-							un_reg_enclaves.try_mutate(|v| v.push(enclave_id)).unwrap();
-						<UnRegisteredEnclaves<T>>::put(un_reg_enclaves);
-=======
 					let enclave_id = AccountEnclaveId::<T>::get(account_id.clone())
 						.ok_or(Error::<T>::UnknownEnclaveOperatorAccount)?;
 
@@ -357,7 +286,6 @@
 							.try_mutate(|v| v.push(enclave_id))
 							.ok_or(Error::<T>::ErrorAddingToQueue)?;
 						<EnclaveUnregistrationList<T>>::put(unregistered_enclaves);
->>>>>>> 8a6d6f67
 						Self::deposit_event(Event::MovedForUnregistration {
 							account_id,
 							enclave_id,
@@ -373,11 +301,6 @@
 		/// Update registration can be called only BEFORE assign_enclave.
 		#[pallet::weight(T::WeightInfo::update_registration())]
 		pub fn update_registration(
-<<<<<<< HEAD
-			_origin: OriginFor<T>,
-			_enclave_id: EnclaveId,
-		) -> DispatchResultWithPostInfo {
-=======
 			origin: OriginFor<T>,
 			enclave_address: Vec<u8>,
 			api_uri: Vec<u8>,
@@ -408,7 +331,6 @@
 				api_uri,
 			});
 
->>>>>>> 8a6d6f67
 			Ok(().into())
 		}
 
@@ -514,29 +436,18 @@
 					EnclaveData::<T>::remove(enclave_id);
 
 					// get un registered enclaves
-<<<<<<< HEAD
-					let mut un_reg_enclaves: BoundedVec<EnclaveId, T::MaxUnRegisteredEnclaves> =
-						<UnRegisteredEnclaves<T>>::get();
-					// get registered enclaves
-					let mut reg_enclaves = <RegisteredEnclaves<T>>::get();
-=======
 					let mut unregistered_enclaves: BoundedVec<
 						EnclaveId,
 						T::MaxUnRegisteredEnclaves,
 					> = <EnclaveUnregistrationList<T>>::get();
 					// get registered enclaves
 					let mut reg_enclaves = <EnclaveRegistrationList<T>>::get();
->>>>>>> 8a6d6f67
 
 					// Clean up from registered enclaves
 					match reg_enclaves.binary_search(&enclave_id) {
 						Ok(idx) => {
 							reg_enclaves.remove(idx);
-<<<<<<< HEAD
-							<RegisteredEnclaves<T>>::put(reg_enclaves);
-=======
 							<EnclaveRegistrationList<T>>::put(reg_enclaves);
->>>>>>> 8a6d6f67
 						},
 						Err(_) => {},
 					}
@@ -544,13 +455,8 @@
 					// Clean up from unregistered enclaves
 					match unregistered_enclaves.binary_search(&enclave_id) {
 						Ok(idx) => {
-<<<<<<< HEAD
-							un_reg_enclaves.remove(idx);
-							<UnRegisteredEnclaves<T>>::put(un_reg_enclaves);
-=======
 							unregistered_enclaves.remove(idx);
 							<EnclaveUnregistrationList<T>>::put(unregistered_enclaves);
->>>>>>> 8a6d6f67
 						},
 						Err(_) => {},
 					}
