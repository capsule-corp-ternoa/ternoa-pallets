--- conflicted
+++ resolved
@@ -431,16 +431,8 @@
 		pub fn unregister_enclave(origin: OriginFor<T>) -> DispatchResultWithPostInfo {
 			let who = ensure_signed(origin)?;
 
-<<<<<<< HEAD
 			let default_staking_amount = StakingAmount::<T>::get();
 			match EnclaveData::<T>::get(&who) {
-				Some(_) => {
-					EnclaveUnregistrations::<T>::try_mutate(|x| -> DispatchResult {
-						ensure!(!x.contains(&who), Error::<T>::UnregistrationAlreadyExists);
-						x.try_push(who.clone())
-							.map_err(|_| Error::<T>::UnregistrationLimitReached)?;
-						Ok(())
-					})?;
 					let now = frame_system::Pallet::<T>::block_number();
 					let stake_details = TeeStakingLedger::new(who.clone(), true, now);
 					StakingLedger::<T>::insert(who.clone(), stake_details);
@@ -473,19 +465,6 @@
 						amount: default_staking_amount,
 					});
 				},
-=======
-			if EnclaveData::<T>::get(&who).is_none() {
-				EnclaveRegistrations::<T>::try_mutate(
-					&who,
-					|maybe_registration| -> DispatchResult {
-						let _ =
-							maybe_registration.as_mut().ok_or(Error::<T>::RegistrationNotFound)?;
-						*maybe_registration = None;
-						Ok(())
-					},
-				)?;
-				Self::deposit_event(Event::RegistrationRemoved { operator_address: who });
->>>>>>> 862ff7a7
 			}
 
 			Ok(().into())
