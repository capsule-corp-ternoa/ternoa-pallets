--- conflicted
+++ resolved
@@ -29,16 +29,11 @@
 use frame_support::{
 	dispatch::DispatchResult,
 	ensure,
-<<<<<<< HEAD
-	traits::{Currency, ExistenceRequirement::KeepAlive, Get, OnUnbalanced, StorageVersion, WithdrawReasons},
-	transactional, BoundedVec,
-=======
 	traits::{
 		Currency, ExistenceRequirement::KeepAlive, Get, OnUnbalanced, StorageVersion,
 		WithdrawReasons,
 	},
 	BoundedVec,
->>>>>>> f036cc90
 };
 use frame_system::pallet_prelude::*;
 use primitives::{
@@ -52,9 +47,11 @@
 
 pub use weights::WeightInfo;
 
-pub type BalanceOf<T> = <<T as Config>::Currency as Currency<<T as frame_system::Config>::AccountId>>::Balance;
-pub type NegativeImbalanceOf<T> =
-	<<T as Config>::Currency as Currency<<T as frame_system::Config>::AccountId>>::NegativeImbalance;
+pub type BalanceOf<T> =
+	<<T as Config>::Currency as Currency<<T as frame_system::Config>::AccountId>>::Balance;
+pub type NegativeImbalanceOf<T> = <<T as Config>::Currency as Currency<
+	<T as frame_system::Config>::AccountId,
+>>::NegativeImbalance;
 
 const STORAGE_VERSION: StorageVersion = StorageVersion::new(2);
 
@@ -106,7 +103,8 @@
 	/// How much does it cost to mint a NFT (extra fee on top of the tx fees).
 	#[pallet::storage]
 	#[pallet::getter(fn nft_mint_fee)]
-	pub(super) type NftMintFee<T: Config> = StorageValue<_, BalanceOf<T>, ValueQuery, T::InitialMintFee>;
+	pub(super) type NftMintFee<T: Config> =
+		StorageValue<_, BalanceOf<T>, ValueQuery, T::InitialMintFee>;
 
 	/// Counter for NFT ids.
 	#[pallet::storage]
@@ -121,8 +119,13 @@
 	/// Data related to NFTs.
 	#[pallet::storage]
 	#[pallet::getter(fn nfts)]
-	pub type Nfts<T: Config> =
-		StorageMap<_, Blake2_128Concat, NFTId, NFTData<T::AccountId, T::NFTOffchainDataLimit>, OptionQuery>;
+	pub type Nfts<T: Config> = StorageMap<
+		_,
+		Blake2_128Concat,
+		NFTId,
+		NFTData<T::AccountId, T::NFTOffchainDataLimit>,
+		OptionQuery,
+	>;
 
 	/// Data related to collections.
 	#[pallet::storage]
@@ -138,7 +141,8 @@
 	/// Host a map of delegated NFTs and the recipient.
 	#[pallet::storage]
 	#[pallet::getter(fn delegated_nfts)]
-	pub type DelegatedNFTs<T: Config> = StorageMap<_, Blake2_128Concat, NFTId, T::AccountId, OptionQuery>;
+	pub type DelegatedNFTs<T: Config> =
+		StorageMap<_, Blake2_128Concat, NFTId, T::AccountId, OptionQuery>;
 
 	#[pallet::event]
 	#[pallet::generate_deposit(pub(super) fn deposit_event)]
@@ -298,7 +302,8 @@
 			if let Some(collection_id) = &collection_id {
 				Collections::<T>::try_mutate(collection_id, |x| -> DispatchResult {
 					let collection = x.as_mut().ok_or(Error::<T>::CollectionNotFound)?;
-					let limit = collection.limit.unwrap_or_else(|| T::CollectionSizeLimit::get()) as usize;
+					let limit =
+						collection.limit.unwrap_or_else(|| T::CollectionSizeLimit::get()) as usize;
 					ensure!(collection.owner == who, Error::<T>::NotTheCollectionOwner);
 					ensure!(!collection.is_closed, Error::<T>::CollectionIsClosed);
 					ensure!(collection.nfts.len() < limit, Error::<T>::CollectionHasReachedLimit);
@@ -314,12 +319,24 @@
 			}
 
 			let nft_id = next_nft_id.unwrap_or_else(|| Self::get_next_nft_id());
-			let nft =
-				NFTData::new_default(who.clone(), offchain_data.clone(), royalty, collection_id.clone(), is_soulbound);
+			let nft = NFTData::new_default(
+				who.clone(),
+				offchain_data.clone(),
+				royalty,
+				collection_id.clone(),
+				is_soulbound,
+			);
 			// Execute
 			Nfts::<T>::insert(nft_id, nft);
-			let event =
-				Event::NFTCreated { nft_id, owner: who, offchain_data, royalty, collection_id, is_soulbound, mint_fee };
+			let event = Event::NFTCreated {
+				nft_id,
+				owner: who,
+				offchain_data,
+				royalty,
+				collection_id,
+				is_soulbound,
+				mint_fee,
+			};
 			Self::deposit_event(event);
 
 			Ok(().into())
@@ -403,7 +420,10 @@
 				ensure!(!nft.state.is_listed, Error::<T>::CannotTransferListedNFTs);
 				ensure!(!nft.state.is_capsule, Error::<T>::CannotTransferCapsuleNFTs);
 				ensure!(!nft.state.is_delegated, Error::<T>::CannotTransferDelegatedNFTs);
-				ensure!(!nft.state.is_soulbound, Error::<T>::CannotTransferSoulboundNFTs);
+				ensure!(
+					!(nft.state.is_soulbound && nft.creator != nft.owner),
+					Error::<T>::CannotTransferSoulboundNFTs
+				);
 				ensure!(!nft.state.is_rented, Error::<T>::CannotTransferRentedNFTs);
 				ensure!(!nft.state.is_auctioned, Error::<T>::CannotTransferAuctionedNFTs);
 
@@ -428,8 +448,11 @@
 			recipient: Option<<T::Lookup as StaticLookup>::Source>,
 		) -> DispatchResultWithPostInfo {
 			let who = ensure_signed(origin)?;
-			let recipient_account_id =
-				if let Some(recipient) = recipient { T::Lookup::lookup(recipient)? } else { who.clone() };
+			let recipient_account_id = if let Some(recipient) = recipient {
+				T::Lookup::lookup(recipient)?
+			} else {
+				who.clone()
+			};
 			let is_delegated = recipient_account_id != who;
 
 			Nfts::<T>::try_mutate(nft_id, |maybe_nft| -> DispatchResult {
@@ -464,7 +487,11 @@
 		/// Set the royalty of an NFT.
 		/// Can only be called if the NFT is owned and has been created by the caller.
 		#[pallet::weight(T::WeightInfo::set_royalty())]
-		pub fn set_royalty(origin: OriginFor<T>, nft_id: NFTId, royalty: Permill) -> DispatchResultWithPostInfo {
+		pub fn set_royalty(
+			origin: OriginFor<T>,
+			nft_id: NFTId,
+			royalty: Permill,
+		) -> DispatchResultWithPostInfo {
 			let who = ensure_signed(origin)?;
 
 			Nfts::<T>::try_mutate(nft_id, |x| -> DispatchResult {
@@ -493,7 +520,10 @@
 
 		/// Set the fee for minting an NFT if the caller is root.
 		#[pallet::weight(T::WeightInfo::set_nft_mint_fee())]
-		pub fn set_nft_mint_fee(origin: OriginFor<T>, fee: BalanceOf<T>) -> DispatchResultWithPostInfo {
+		pub fn set_nft_mint_fee(
+			origin: OriginFor<T>,
+			fee: BalanceOf<T>,
+		) -> DispatchResultWithPostInfo {
 			ensure_root(origin)?;
 			NftMintFee::<T>::put(fee);
 			let event = Event::NFTMintFeeSet { fee };
@@ -515,7 +545,10 @@
 
 			// Check size limit if it exists.
 			if let Some(limit) = &limit {
-				ensure!(*limit <= T::CollectionSizeLimit::get(), Error::<T>::CollectionLimitExceededMaximumAllowed);
+				ensure!(
+					*limit <= T::CollectionSizeLimit::get(),
+					Error::<T>::CollectionLimitExceededMaximumAllowed
+				);
 			}
 
 			// Execute
@@ -524,7 +557,8 @@
 
 			// Save
 			Collections::<T>::insert(collection_id, collection);
-			let event = Event::CollectionCreated { collection_id, owner: who, offchain_data, limit };
+			let event =
+				Event::CollectionCreated { collection_id, owner: who, offchain_data, limit };
 			Self::deposit_event(event);
 
 			Ok(().into())
@@ -535,9 +569,13 @@
 		/// get it back.
 		/// Must be called by the owner of the collection and collection must be empty.
 		#[pallet::weight(T::WeightInfo::burn_collection())]
-		pub fn burn_collection(origin: OriginFor<T>, collection_id: CollectionId) -> DispatchResultWithPostInfo {
-			let who = ensure_signed(origin)?;
-			let collection = Collections::<T>::get(collection_id).ok_or(Error::<T>::CollectionNotFound)?;
+		pub fn burn_collection(
+			origin: OriginFor<T>,
+			collection_id: CollectionId,
+		) -> DispatchResultWithPostInfo {
+			let who = ensure_signed(origin)?;
+			let collection =
+				Collections::<T>::get(collection_id).ok_or(Error::<T>::CollectionNotFound)?;
 
 			// Checks
 			ensure!(collection.owner == who, Error::<T>::NotTheCollectionOwner);
@@ -555,7 +593,10 @@
 		/// possible to add new NFTs to the collection.
 		/// Can only be called by owner of the collection.
 		#[pallet::weight(T::WeightInfo::close_collection())]
-		pub fn close_collection(origin: OriginFor<T>, collection_id: CollectionId) -> DispatchResultWithPostInfo {
+		pub fn close_collection(
+			origin: OriginFor<T>,
+			collection_id: CollectionId,
+		) -> DispatchResultWithPostInfo {
 			let who = ensure_signed(origin)?;
 
 			Collections::<T>::try_mutate(collection_id, |x| -> DispatchResult {
@@ -589,8 +630,14 @@
 				ensure!(collection.owner == who, Error::<T>::NotTheCollectionOwner);
 				ensure!(collection.limit == None, Error::<T>::CollectionLimitAlreadySet);
 				ensure!(!collection.is_closed, Error::<T>::CollectionIsClosed);
-				ensure!(collection.nfts.len() <= limit as usize, Error::<T>::CollectionHasTooManyNFTs);
-				ensure!(limit <= T::CollectionSizeLimit::get(), Error::<T>::CollectionLimitExceededMaximumAllowed);
+				ensure!(
+					collection.nfts.len() <= limit as usize,
+					Error::<T>::CollectionHasTooManyNFTs
+				);
+				ensure!(
+					limit <= T::CollectionSizeLimit::get(),
+					Error::<T>::CollectionLimitExceededMaximumAllowed
+				);
 
 				// Execute
 				collection.limit = Some(limit);
@@ -627,7 +674,8 @@
 
 			Collections::<T>::try_mutate(collection_id, |x| -> DispatchResult {
 				let collection = x.as_mut().ok_or(Error::<T>::CollectionNotFound)?;
-				let limit = collection.limit.unwrap_or_else(|| T::CollectionSizeLimit::get()) as usize;
+				let limit =
+					collection.limit.unwrap_or_else(|| T::CollectionSizeLimit::get()) as usize;
 
 				// Checks
 				ensure!(collection.owner == who, Error::<T>::NotTheCollectionOwner);
@@ -688,15 +736,19 @@
 	) -> DispatchResult {
 		//Create full collection
 		let collection_offchain_data: U8BoundedVec<Self::CollectionOffchainDataLimit> =
-			U8BoundedVec::try_from(vec![1; Self::CollectionOffchainDataLimit::get().try_into().unwrap()])
-				.expect("It will never happen.");
-
-		let mut collection =
-			Collection::<Self::AccountId, Self::CollectionOffchainDataLimit, Self::CollectionSizeLimit>::new(
-				owner.clone(),
-				collection_offchain_data,
-				None,
-			);
+			U8BoundedVec::try_from(vec![
+				1;
+				Self::CollectionOffchainDataLimit::get()
+					.try_into()
+					.unwrap()
+			])
+			.expect("It will never happen.");
+
+		let mut collection = Collection::<
+			Self::AccountId,
+			Self::CollectionOffchainDataLimit,
+			Self::CollectionSizeLimit,
+		>::new(owner.clone(), collection_offchain_data, None);
 
 		let ids: Vec<u32> = (start_nft_id..amount_in_collection + start_nft_id).collect();
 		let nft_ids: BoundedVec<u32, Self::CollectionSizeLimit> =
@@ -707,9 +759,15 @@
 
 		// Create nfts
 		let nft_offchain_data: U8BoundedVec<Self::NFTOffchainDataLimit> =
-			U8BoundedVec::try_from(vec![1; Self::NFTOffchainDataLimit::get() as usize]).expect("It will never happen.");
-		let nft =
-			NFTData::new_default(owner.clone(), nft_offchain_data, Permill::from_parts(0), Some(collection_id), false);
+			U8BoundedVec::try_from(vec![1; Self::NFTOffchainDataLimit::get() as usize])
+				.expect("It will never happen.");
+		let nft = NFTData::new_default(
+			owner.clone(),
+			nft_offchain_data,
+			Permill::from_parts(0),
+			Some(collection_id),
+			false,
+		);
 		for i in start_nft_id..amount_in_collection + start_nft_id {
 			Nfts::<T>::insert(i, nft.clone());
 		}
@@ -721,7 +779,10 @@
 		Nfts::<T>::get(id)
 	}
 
-	fn set_nft(id: NFTId, nft_data: NFTData<Self::AccountId, Self::NFTOffchainDataLimit>) -> DispatchResult {
+	fn set_nft(
+		id: NFTId,
+		nft_data: NFTData<Self::AccountId, Self::NFTOffchainDataLimit>,
+	) -> DispatchResult {
 		Nfts::<T>::insert(id, nft_data);
 
 		Ok(())
@@ -735,7 +796,14 @@
 		is_soulbound: bool,
 	) -> Result<NFTId, DispatchResult> {
 		let nft_state = NFTState::new(false, false, false, false, is_soulbound, false, false);
-		let nft = NFTData::new(owner.clone(), owner.clone(), offchain_data, royalty, nft_state, collection_id);
+		let nft = NFTData::new(
+			owner.clone(),
+			owner.clone(),
+			offchain_data,
+			royalty,
+			nft_state,
+			collection_id,
+		);
 		let nft_id = Self::get_next_nft_id();
 		Nfts::<T>::insert(nft_id, nft);
 
