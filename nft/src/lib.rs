// Copyright 2022 Capsule Corp (France) SAS.
// This file is part of Ternoa.

// Ternoa is free software: you can redistribute it and/or modify
// it under the terms of the GNU General Public License as published by
// the Free Software Foundation, either version 3 of the License, or
// (at your option) any later version.

// Ternoa is distributed in the hope that it will be useful,
// but WITHOUT ANY WARRANTY; without even the implied warranty of
// MERCHANTABILITY or FITNESS FOR A PARTICULAR PURPOSE.  See the
// GNU General Public License for more details.

// You should have received a copy of the GNU General Public License
// along with Ternoa.  If not, see <http://www.gnu.org/licenses/>.

#![cfg_attr(not(feature = "std"), no_std)]

mod migrations;

#[cfg(test)]
mod tests;

#[cfg(feature = "runtime-benchmarks")]
mod benchmarking;

pub mod weights;

pub use pallet::*;

use frame_support::{
	dispatch::DispatchResult,
	ensure,
	traits::{
		Currency, ExistenceRequirement::KeepAlive, Get, OnRuntimeUpgrade, OnUnbalanced,
		StorageVersion, WithdrawReasons,
	},
	BoundedVec,
};
use frame_system::pallet_prelude::*;
use primitives::{
	nfts::{Collection, CollectionId, NFTData, NFTId, NFTState},
	U8BoundedVec,
};
use sp_arithmetic::per_things::Permill;
use sp_runtime::traits::{CheckedSub, StaticLookup};
use sp_std::prelude::*;
use ternoa_common::traits;

pub use weights::WeightInfo;

pub type BalanceOf<T> =
	<<T as Config>::Currency as Currency<<T as frame_system::Config>::AccountId>>::Balance;
pub type NegativeImbalanceOf<T> = <<T as Config>::Currency as Currency<
	<T as frame_system::Config>::AccountId,
>>::NegativeImbalance;

const STORAGE_VERSION: StorageVersion = StorageVersion::new(2);

#[frame_support::pallet]
pub mod pallet {
	use super::*;
	use frame_support::pallet_prelude::*;

	#[pallet::pallet]
	#[pallet::generate_store(pub(super) trait Store)]
	#[pallet::storage_version(STORAGE_VERSION)]
	pub struct Pallet<T>(PhantomData<T>);

	#[pallet::config]
	pub trait Config: frame_system::Config {
		/// Because this pallet emits events, it depends on the runtime's definition of an event.
		type Event: From<Event<Self>> + IsType<<Self as frame_system::Config>::Event>;

		/// Weight information for pallet.
		type WeightInfo: WeightInfo;

		/// Currency type.
		type Currency: Currency<Self::AccountId>;

		/// What we do with additional fees.
		type FeesCollector: OnUnbalanced<NegativeImbalanceOf<Self>>;

		// Constants
		/// Default fee for minting NFTs.
		#[pallet::constant]
		type InitialMintFee: Get<BalanceOf<Self>>;

		/// Maximum offchain data length.
		#[pallet::constant]
		type NFTOffchainDataLimit: Get<u32>;

		/// Maximum collection length.
		#[pallet::constant]
		type CollectionSizeLimit: Get<u32>;

		/// Maximum collection offchain data length.
		#[pallet::constant]
		type CollectionOffchainDataLimit: Get<u32>;

		/// Default fee for minting secret NFTs.
		#[pallet::constant]
		type InitialSecretMintFee: Get<BalanceOf<Self>>;

		/// The number of necessary shards to consider the Secret NFT valid.
		#[pallet::constant]
		type ShardsNumber: Get<u32>;
	}

	/// How much does it cost to mint a NFT (extra fee on top of the tx fees).
	#[pallet::storage]
	#[pallet::getter(fn nft_mint_fee)]
	pub(super) type NftMintFee<T: Config> =
		StorageValue<_, BalanceOf<T>, ValueQuery, T::InitialMintFee>;

	/// Counter for NFT ids.
	#[pallet::storage]
	#[pallet::getter(fn next_nft_id)]
	pub type NextNFTId<T: Config> = StorageValue<_, NFTId, ValueQuery>;

	/// Counter for collection ids.
	#[pallet::storage]
	#[pallet::getter(fn next_collection_id)]
	pub type NextCollectionId<T: Config> = StorageValue<_, CollectionId, ValueQuery>;

	/// Data related to NFTs.
	#[pallet::storage]
	#[pallet::getter(fn nfts)]
	pub type Nfts<T: Config> = StorageMap<
		_,
		Blake2_128Concat,
		NFTId,
		NFTData<T::AccountId, T::NFTOffchainDataLimit>,
		OptionQuery,
	>;

	/// Data related to collections.
	#[pallet::storage]
	#[pallet::getter(fn collections)]
	pub type Collections<T: Config> = StorageMap<
		_,
		Blake2_128Concat,
		CollectionId,
		Collection<T::AccountId, T::CollectionOffchainDataLimit, T::CollectionSizeLimit>,
		OptionQuery,
	>;

	/// Host a map of delegated NFTs and the recipient.
	#[pallet::storage]
	#[pallet::getter(fn delegated_nfts)]
	pub type DelegatedNFTs<T: Config> =
		StorageMap<_, Blake2_128Concat, NFTId, T::AccountId, OptionQuery>;

	/// How much does it cost to mint a secret NFT (extra fee on top of the tx fees and basic NFT
	/// fee).
	#[pallet::storage]
	#[pallet::getter(fn secret_nft_mint_fee)]
	pub(super) type SecretNftMintFee<T: Config> =
		StorageValue<_, BalanceOf<T>, ValueQuery, T::InitialSecretMintFee>;

	/// Host a map of secret NFTs and their secret_offchain_data.
	#[pallet::storage]
	#[pallet::getter(fn secret_nfts_offchain_data)]
	pub type SecretNftsOffchainData<T: Config> =
		StorageMap<_, Blake2_128Concat, NFTId, U8BoundedVec<T::NFTOffchainDataLimit>, OptionQuery>;

	/// Host a map of secret NFTs and a vector of enclave addresses that sent a shard.
	#[pallet::storage]
	#[pallet::getter(fn secret_nfts_shards_count)]
	pub type SecretNftsShardsCount<T: Config> = StorageMap<
		_,
		Blake2_128Concat,
		NFTId,
		BoundedVec<T::AccountId, T::ShardsNumber>,
		OptionQuery,
	>;

	#[pallet::event]
	#[pallet::generate_deposit(pub(super) fn deposit_event)]
	pub enum Event<T: Config> {
		/// A new NFT was created.
		NFTCreated {
			nft_id: NFTId,
			owner: T::AccountId,
			offchain_data: U8BoundedVec<T::NFTOffchainDataLimit>,
			royalty: Permill,
			collection_id: Option<CollectionId>,
			is_soulbound: bool,
			mint_fee: BalanceOf<T>,
		},
		/// An NFT was burned.
		NFTBurned { nft_id: NFTId },
		/// An NFT was transferred to someone else.
		NFTTransferred { nft_id: NFTId, sender: T::AccountId, recipient: T::AccountId },
		/// An NFT was delegated to someone else.
		NFTDelegated { nft_id: NFTId, recipient: Option<T::AccountId> },
		/// Royalty has been changed for an NFT.
		NFTRoyaltySet { nft_id: NFTId, royalty: Permill },
		/// NFT mint fee changed.
		NFTMintFeeSet { fee: BalanceOf<T> },
		/// A collection was created.
		CollectionCreated {
			collection_id: CollectionId,
			owner: T::AccountId,
			offchain_data: U8BoundedVec<T::CollectionOffchainDataLimit>,
			limit: Option<u32>,
		},
		/// A collection was burned.
		CollectionBurned { collection_id: CollectionId },
		/// A collection was closed.
		CollectionClosed { collection_id: CollectionId },
		/// A collection has limit set.
		CollectionLimited { collection_id: CollectionId, limit: u32 },
		/// An NFT has been added to a collection.
		NFTAddedToCollection { nft_id: NFTId, collection_id: CollectionId },
		/// A secret was added to a basic NFT.
		SecretAddedToNFT { nft_id: NFTId, offchain_data: U8BoundedVec<T::NFTOffchainDataLimit> },
		/// A shard was added for a secret NFT.
		ShardAdded { nft_id: NFTId, enclave: T::AccountId },
		/// A secret NFT has finished syncing shards.
		SecretNFTSynced { nft_id: NFTId },
		/// Secret NFT mint fee changed.
		SecretNFTMintFeeSet { fee: BalanceOf<T> },
	}

	#[pallet::error]
	pub enum Error<T> {
		/// Operation not allowed because the NFT is listed for sale.
		CannotTransferListedNFTs,
		/// Operation not allowed because the NFT is listed for sale.
		CannotBurnListedNFTs,
		/// Operation not allowed because the NFT is listed for sale.
		CannotDelegateListedNFTs,
		/// Operation not allowed because the NFT is listed for sale.
		CannotSetRoyaltyForListedNFTs,
		/// Operation is not allowed because the NFT is delegated.
		CannotTransferDelegatedNFTs,
		/// Operation is not allowed because the NFT secret is not synced.
		CannotTransferNotSyncedSecretNFTs,
		/// Operation is not allowed because the NFT is delegated.
		CannotBurnDelegatedNFTs,
		/// Operation is not allowed because the NFT is delegated.
		CannotSetRoyaltyForDelegatedNFTs,
		/// Operation is not allowed because the NFT is a capsule.
		CannotTransferCapsuleNFTs,
		/// Operation is not allowed because the NFT is a capsule.
		CannotBurnCapsuleNFTs,
		/// Operation is not allowed because the NFT is a capsule.
		CannotDelegateCapsuleNFTs,
		/// Operation is not allowed because the NFT is  and signer is not the creator.
		CannotTransferNotCreatedSoulboundNFTs,
		/// Operation is not allowed because the NFT is a capsule.
		CannotSetRoyaltyForCapsuleNFTs,
		/// Operation is not allowed because the NFT is owned by the caller.
		CannotTransferNFTsToYourself,
		/// Operation is not allowed because the NFT is rented
		CannotTransferRentedNFTs,
		/// Operation is not allowed because the NFT is rented
		CannotBurnRentedNFTs,
		/// Operation is not allowed because the NFT is rented
		CannotSetRoyaltyForRentedNFTs,
		/// Operation is not allowed because the NFT is rented
		CannotDelegateRentedNFTs,
		/// Operation is not allowed because the collection limit is too low.
		CollectionLimitExceededMaximumAllowed,
		/// No NFT was found with that NFT id.
		NFTNotFound,
		/// NFT id not found in collection nft list.
		NFTNotFoundInCollection,
		/// NFT already belong to a collection.
		NFTBelongToACollection,
		/// This function can only be called by the owner of the NFT.
		NotTheNFTOwner,
		/// This function can only be called by the creator of the NFT.
		NotTheNFTCreator,
		/// This function can only be called by the owner of the collection.
		NotTheCollectionOwner,
		/// No Collection was found with that NFT id.
		CollectionNotFound,
		/// Operation is not allowed because the collection is closed.
		CollectionIsClosed,
		/// Collection nft list has reached the selected limit.
		CollectionHasReachedLimit,
		/// Operation is not allowed because the collection is not empty.
		CollectionIsNotEmpty,
		/// Operation is not permitted because the collection's limit is already set.
		CollectionLimitAlreadySet,
		/// Operation is not permitted because the nfts number in the collection are greater than
		/// the new limit.
		CollectionHasTooManyNFTs,
		/// Operation is not permitted because collection nfts is full.
		CannotAddMoreNFTsToCollection,
		/// Operation is not permitted because caller is not a registered TEE enclave.
		NotARegisteredEnclave,
		/// Operation is not permitted because NFT is not a secret.
		NFTIsNotSecret,
		/// Operation is not permitted because NFT secret is already synced.
		NFTAlreadySynced,
		/// Operation is not permitted because NFT has already received all shards.
		NFTHasReceivedAllShards,
		/// Operation is not permitted because Enclave has already added its shard.
		EnclaveAlreadyAddedShard,
		/// Insufficient balance
		InsufficientBalance,
		/// Operation is not permitted because the NFT is listed.
		CannotAddSecretToListedNFTs,
		/// Operation is not permitted because the NFT is a capsule.
		CannotAddSecretToCapsuleNFTs,
		/// Operation is not permitted because the NFT is already a secret.
		CannotAddSecretToSecretNFTs,
	}

	// TODO Write Tests for Runtime upgrade
	#[pallet::hooks]
	impl<T: Config> Hooks<BlockNumberFor<T>> for Pallet<T> {
		#[cfg(feature = "try-runtime")]
		fn pre_upgrade() -> Result<(), &'static str> {
			<migrations::v2::MigrationV2<T> as OnRuntimeUpgrade>::pre_upgrade()
		}

		// This function is called when a runtime upgrade is called. We need to make sure that
		// what ever we do here won't brick the chain or leave the data in a invalid state.
		fn on_runtime_upgrade() -> frame_support::weights::Weight {
			let mut weight = Weight::zero();

			let version = StorageVersion::get::<Pallet<T>>();
			if version == StorageVersion::new(1) {
				weight = <migrations::v2::MigrationV2<T> as OnRuntimeUpgrade>::on_runtime_upgrade();

				// Update the storage version.
				StorageVersion::put::<Pallet<T>>(&StorageVersion::new(2));
			}

			weight
		}

		// This function is called after a runtime upgrade is executed. Here we can
		// test if the new state of blockchain data is valid. It's important to say that
		// post_upgrade won't be called when a real runtime upgrade is executed.
		#[cfg(feature = "try-runtime")]
		fn post_upgrade() -> Result<(), &'static str> {
			<migrations::v2::MigrationV2<T> as OnRuntimeUpgrade>::post_upgrade()
		}
	}

	#[pallet::call]
	impl<T: Config> Pallet<T> {
		/// Create a new NFT with the provided details. An ID will be auto
		/// generated and logged as an event, The caller of this function
		/// will become the owner of the new NFT.
		#[pallet::weight((
            {
				if let Some(collection_id) = &collection_id {
					let collection = Collections::<T>::get(collection_id).ok_or(Error::<T>::CollectionNotFound);
					if let Ok(collection) = collection {
						let s = collection.nfts.len();
						T::WeightInfo::create_nft(s as u32)
					} else {
						T::WeightInfo::create_nft(1)
					}
				} else {
					T::WeightInfo::create_nft(1)
				}
            },
			DispatchClass::Normal
        ))]
		pub fn create_nft(
			origin: OriginFor<T>,
			offchain_data: U8BoundedVec<T::NFTOffchainDataLimit>,
			royalty: Permill,
			collection_id: Option<CollectionId>,
			is_soulbound: bool,
		) -> DispatchResultWithPostInfo {
			let who = ensure_signed(origin)?;
			let mut next_nft_id = None;

			// Checks
			// The Caller needs to pay the NFT mint fee.
			let mint_fee = NftMintFee::<T>::get();
			let reason = WithdrawReasons::FEE;
			let imbalance = T::Currency::withdraw(&who, mint_fee, reason, KeepAlive)?;
			T::FeesCollector::on_unbalanced(imbalance);

			// Throws an error if specified collection does not exist, signer is not owner,
			// collection is close, collection has reached limit.
			if let Some(collection_id) = &collection_id {
				Collections::<T>::try_mutate(collection_id, |x| -> DispatchResult {
					let collection = x.as_mut().ok_or(Error::<T>::CollectionNotFound)?;
					let limit =
						collection.limit.unwrap_or_else(|| T::CollectionSizeLimit::get()) as usize;
					ensure!(collection.owner == who, Error::<T>::NotTheCollectionOwner);
					ensure!(!collection.is_closed, Error::<T>::CollectionIsClosed);
					ensure!(collection.nfts.len() < limit, Error::<T>::CollectionHasReachedLimit);

					let tmp_nft_id = Self::get_next_nft_id();
					collection
						.nfts
						.try_push(tmp_nft_id)
						.map_err(|_| Error::<T>::CannotAddMoreNFTsToCollection)?;
					next_nft_id = Some(tmp_nft_id);
					Ok(().into())
				})?;
			}

			let nft_id = next_nft_id.unwrap_or_else(|| Self::get_next_nft_id());
			let nft = NFTData::new_default(
				who.clone(),
				offchain_data.clone(),
				royalty,
				collection_id.clone(),
				is_soulbound,
			);
			// Execute
			Nfts::<T>::insert(nft_id, nft);
			let event = Event::NFTCreated {
				nft_id,
				owner: who,
				offchain_data,
				royalty,
				collection_id,
				is_soulbound,
				mint_fee,
			};
			Self::deposit_event(event);

			Ok(().into())
		}

		/// Remove an NFT from the storage. This operation is irreversible which means
		/// once the NFT is removed (burned) from the storage there is no way to
		/// get it back.
		/// Must be called by the owner of the NFT.
		#[pallet::weight((
            {
				let nft = Nfts::<T>::get(nft_id).ok_or(Error::<T>::NFTNotFound);
				if let Ok(nft) = nft {
					if let Some(collection_id) = &nft.collection_id {
						let collection = Collections::<T>::get(collection_id).ok_or(Error::<T>::CollectionNotFound);
						if let Ok(collection) = collection {
							let s = collection.nfts.len();
							T::WeightInfo::burn_nft(s as u32)
						} else {
							T::WeightInfo::burn_nft(1)
						}
					} else {
						T::WeightInfo::burn_nft(1)
					}
				} else {
					T::WeightInfo::burn_nft(1)
				}
            },
			DispatchClass::Normal
        ))]
		pub fn burn_nft(origin: OriginFor<T>, nft_id: NFTId) -> DispatchResultWithPostInfo {
			let who = ensure_signed(origin)?;
			let nft = Nfts::<T>::get(nft_id).ok_or(Error::<T>::NFTNotFound)?;

			// Checks
			ensure!(nft.owner == who, Error::<T>::NotTheNFTOwner);
			ensure!(!nft.state.is_listed, Error::<T>::CannotBurnListedNFTs);
			ensure!(!nft.state.is_capsule, Error::<T>::CannotBurnCapsuleNFTs);
			ensure!(!nft.state.is_delegated, Error::<T>::CannotBurnDelegatedNFTs);
			ensure!(!nft.state.is_rented, Error::<T>::CannotBurnRentedNFTs);

			// Check for collection to remove nft.
			if let Some(collection_id) = &nft.collection_id {
				Collections::<T>::try_mutate(collection_id, |x| -> DispatchResult {
					let collection = x.as_mut().ok_or(Error::<T>::CollectionNotFound)?;
					let index = collection
						.nfts
						.iter()
						.position(|y| *y == nft_id)
						.ok_or(Error::<T>::NFTNotFoundInCollection)?;
					// Execute
					collection.nfts.swap_remove(index);
					Ok(().into())
				})?;
			}

			// Check for secret nft to remove secret offchain data and shards count.
			if nft.state.is_secret {
				SecretNftsOffchainData::<T>::remove(nft_id);
				if !nft.state.is_secret_synced {
					SecretNftsShardsCount::<T>::remove(nft_id);
				}
			}

			// Execute
			Nfts::<T>::remove(nft_id);
			Self::deposit_event(Event::NFTBurned { nft_id });

			Ok(().into())
		}

		/// Transfer an NFT from an account to another one. Must be called by the
		/// owner of the NFT.
		#[pallet::weight(T::WeightInfo::transfer_nft())]
		pub fn transfer_nft(
			origin: OriginFor<T>,
			nft_id: NFTId,
			recipient: <T::Lookup as StaticLookup>::Source,
		) -> DispatchResultWithPostInfo {
			let who = ensure_signed(origin)?;
			let recipient = T::Lookup::lookup(recipient)?;

			Nfts::<T>::try_mutate(nft_id, |x| -> DispatchResult {
				let nft = x.as_mut().ok_or(Error::<T>::NFTNotFound)?;

				// Checks
				ensure!(nft.owner == who, Error::<T>::NotTheNFTOwner);
				ensure!(nft.owner != recipient, Error::<T>::CannotTransferNFTsToYourself);
				ensure!(!nft.state.is_listed, Error::<T>::CannotTransferListedNFTs);
				ensure!(!nft.state.is_capsule, Error::<T>::CannotTransferCapsuleNFTs);
				ensure!(!nft.state.is_delegated, Error::<T>::CannotTransferDelegatedNFTs);
				ensure!(
					!(nft.state.is_soulbound && nft.creator != nft.owner),
					Error::<T>::CannotTransferNotCreatedSoulboundNFTs
				);
<<<<<<< HEAD
				ensure!(!nft.state.is_rented, Error::<T>::CannotTransferRentedNFTs);
=======
				ensure!(
					!(nft.state.is_secret && !nft.state.is_secret_synced),
					Error::<T>::CannotTransferNotSyncedSecretNFTs
				);
>>>>>>> 5c41d2b2

				// Execute
				nft.owner = recipient.clone();

				Ok(().into())
			})?;
			// Execute
			let event = Event::NFTTransferred { nft_id, sender: who, recipient };
			Self::deposit_event(event);

			Ok(().into())
		}

		/// Delegate an NFT to a recipient, does not change ownership.
		/// Must be called by NFT owner.
		#[pallet::weight(T::WeightInfo::delegate_nft())]
		pub fn delegate_nft(
			origin: OriginFor<T>,
			nft_id: NFTId,
			recipient: Option<<T::Lookup as StaticLookup>::Source>,
		) -> DispatchResultWithPostInfo {
			let who = ensure_signed(origin)?;
			let recipient_account_id = if let Some(recipient) = recipient {
				T::Lookup::lookup(recipient)?
			} else {
				who.clone()
			};
			let is_delegated = recipient_account_id != who;

			Nfts::<T>::try_mutate(nft_id, |maybe_nft| -> DispatchResult {
				let nft = maybe_nft.as_mut().ok_or(Error::<T>::NFTNotFound)?;

				// Checks
				ensure!(nft.owner == who, Error::<T>::NotTheNFTOwner);
				ensure!(!nft.state.is_listed, Error::<T>::CannotDelegateListedNFTs);
				ensure!(!nft.state.is_capsule, Error::<T>::CannotDelegateCapsuleNFTs);
				ensure!(!nft.state.is_rented, Error::<T>::CannotDelegateRentedNFTs);

				// Execute
				nft.state.is_delegated = is_delegated;

				Ok(().into())
			})?;

			// Execute
			if is_delegated {
				DelegatedNFTs::<T>::insert(nft_id, recipient_account_id.clone());
			} else {
				DelegatedNFTs::<T>::remove(nft_id);
			}
			let recipient_event = if is_delegated { Some(recipient_account_id) } else { None };
			let event = Event::NFTDelegated { nft_id, recipient: recipient_event };
			Self::deposit_event(event);

			Ok(().into())
		}

		/// Set the royalty of an NFT.
		/// Can only be called if the NFT is owned and has been created by the caller.
		#[pallet::weight(T::WeightInfo::set_royalty())]
		pub fn set_royalty(
			origin: OriginFor<T>,
			nft_id: NFTId,
			royalty: Permill,
		) -> DispatchResultWithPostInfo {
			let who = ensure_signed(origin)?;

			Nfts::<T>::try_mutate(nft_id, |x| -> DispatchResult {
				let nft = x.as_mut().ok_or(Error::<T>::NFTNotFound)?;

				// Checks
				ensure!(nft.owner == who, Error::<T>::NotTheNFTOwner);
				ensure!(nft.creator == who, Error::<T>::NotTheNFTCreator);
				ensure!(!nft.state.is_listed, Error::<T>::CannotSetRoyaltyForListedNFTs);
				ensure!(!nft.state.is_capsule, Error::<T>::CannotSetRoyaltyForCapsuleNFTs);
				ensure!(!nft.state.is_delegated, Error::<T>::CannotSetRoyaltyForDelegatedNFTs);
				ensure!(!nft.state.is_rented, Error::<T>::CannotSetRoyaltyForRentedNFTs);

				// Execute
				nft.royalty = royalty;

				Ok(().into())
			})?;

			let event = Event::NFTRoyaltySet { nft_id, royalty };
			Self::deposit_event(event);

			Ok(().into())
		}

		/// Set the fee for minting an NFT if the caller is root.
		#[pallet::weight(T::WeightInfo::set_nft_mint_fee())]
		pub fn set_nft_mint_fee(
			origin: OriginFor<T>,
			fee: BalanceOf<T>,
		) -> DispatchResultWithPostInfo {
			ensure_root(origin)?;
			NftMintFee::<T>::put(fee);
			let event = Event::NFTMintFeeSet { fee };
			Self::deposit_event(event);

			Ok(().into())
		}

		/// Create a new collection with the provided details. An ID will be auto
		/// generated and logged as an event, the caller of this function
		/// will become the owner of the new collection.
		#[pallet::weight(T::WeightInfo::create_collection())]
		pub fn create_collection(
			origin: OriginFor<T>,
			offchain_data: U8BoundedVec<T::CollectionOffchainDataLimit>,
			limit: Option<u32>,
		) -> DispatchResultWithPostInfo {
			let who = ensure_signed(origin)?;

			// Check size limit if it exists.
			if let Some(limit) = &limit {
				ensure!(
					*limit <= T::CollectionSizeLimit::get(),
					Error::<T>::CollectionLimitExceededMaximumAllowed
				);
			}

			// Execute
			let collection_id = Self::get_next_collection_id();
			let collection = Collection::new(who.clone(), offchain_data.clone(), limit);

			// Save
			Collections::<T>::insert(collection_id, collection);
			let event =
				Event::CollectionCreated { collection_id, owner: who, offchain_data, limit };
			Self::deposit_event(event);

			Ok(().into())
		}

		/// Remove a collection from the storage. This operation is irreversible which means
		/// once the collection is removed (burned) from the storage there is no way to
		/// get it back.
		/// Must be called by the owner of the collection and collection must be empty.
		#[pallet::weight(T::WeightInfo::burn_collection())]
		pub fn burn_collection(
			origin: OriginFor<T>,
			collection_id: CollectionId,
		) -> DispatchResultWithPostInfo {
			let who = ensure_signed(origin)?;
			let collection =
				Collections::<T>::get(collection_id).ok_or(Error::<T>::CollectionNotFound)?;

			// Checks
			ensure!(collection.owner == who, Error::<T>::NotTheCollectionOwner);
			ensure!(collection.nfts.is_empty(), Error::<T>::CollectionIsNotEmpty);

			// Execute
			// Remove collection
			Collections::<T>::remove(collection_id);
			Self::deposit_event(Event::CollectionBurned { collection_id });

			Ok(().into())
		}

		/// Makes the collection closed. This means that it is not anymore
		/// possible to add new NFTs to the collection.
		/// Can only be called by owner of the collection.
		#[pallet::weight(T::WeightInfo::close_collection())]
		pub fn close_collection(
			origin: OriginFor<T>,
			collection_id: CollectionId,
		) -> DispatchResultWithPostInfo {
			let who = ensure_signed(origin)?;

			Collections::<T>::try_mutate(collection_id, |x| -> DispatchResult {
				let collection = x.as_mut().ok_or(Error::<T>::CollectionNotFound)?;
				ensure!(collection.owner == who, Error::<T>::NotTheCollectionOwner);
				collection.is_closed = true;

				Ok(().into())
			})?;

			Self::deposit_event(Event::CollectionClosed { collection_id });

			Ok(().into())
		}

		/// Set the maximum amount of nfts in the collection.
		/// Caller must be owner of collection, nfts in that collection must be lower or equal to
		/// new limit.
		#[pallet::weight(T::WeightInfo::limit_collection())]
		pub fn limit_collection(
			origin: OriginFor<T>,
			collection_id: CollectionId,
			limit: u32,
		) -> DispatchResultWithPostInfo {
			let who = ensure_signed(origin)?;

			Collections::<T>::try_mutate(collection_id, |x| -> DispatchResult {
				let collection = x.as_mut().ok_or(Error::<T>::CollectionNotFound)?;

				// Checks
				ensure!(collection.owner == who, Error::<T>::NotTheCollectionOwner);
				ensure!(collection.limit == None, Error::<T>::CollectionLimitAlreadySet);
				ensure!(!collection.is_closed, Error::<T>::CollectionIsClosed);
				ensure!(
					collection.nfts.len() <= limit as usize,
					Error::<T>::CollectionHasTooManyNFTs
				);
				ensure!(
					limit <= T::CollectionSizeLimit::get(),
					Error::<T>::CollectionLimitExceededMaximumAllowed
				);

				// Execute
				collection.limit = Some(limit);

				Ok(().into())
			})?;

			Self::deposit_event(Event::CollectionLimited { collection_id, limit });

			Ok(().into())
		}

		/// Add an NFT to a collection.
		/// Can only be called by owner of the collection, NFT
		/// must not be in collection and collection must not be closed or has reached limit.
		#[pallet::weight((
            {
				let collection = Collections::<T>::get(collection_id).ok_or(Error::<T>::CollectionNotFound);
				if let Ok(collection) = collection {
					let s = collection.nfts.len();
					T::WeightInfo::add_nft_to_collection(s as u32)
				} else {
					T::WeightInfo::add_nft_to_collection(1)
				}
            },
			DispatchClass::Normal
        ))]
		pub fn add_nft_to_collection(
			origin: OriginFor<T>,
			nft_id: NFTId,
			collection_id: CollectionId,
		) -> DispatchResultWithPostInfo {
			let who = ensure_signed(origin)?;

			Collections::<T>::try_mutate(collection_id, |x| -> DispatchResult {
				let collection = x.as_mut().ok_or(Error::<T>::CollectionNotFound)?;
				let limit =
					collection.limit.unwrap_or_else(|| T::CollectionSizeLimit::get()) as usize;

				// Checks
				ensure!(collection.owner == who, Error::<T>::NotTheCollectionOwner);
				ensure!(!collection.is_closed, Error::<T>::CollectionIsClosed);
				ensure!(collection.nfts.len() < limit, Error::<T>::CollectionHasReachedLimit);

				Nfts::<T>::try_mutate(nft_id, |y| -> DispatchResult {
					let nft = y.as_mut().ok_or(Error::<T>::NFTNotFound)?;

					//Checks
					ensure!(nft.owner == who, Error::<T>::NotTheNFTOwner);
					ensure!(nft.collection_id == None, Error::<T>::NFTBelongToACollection);

					//Execution
					nft.collection_id = Some(collection_id);

					Ok(().into())
				})?;

				// Execute
				collection
					.nfts
					.try_push(nft_id)
					.map_err(|_| Error::<T>::CannotAddMoreNFTsToCollection)?;

				Ok(().into())
			})?;

			Self::deposit_event(Event::NFTAddedToCollection { nft_id, collection_id });

			Ok(().into())
		}

		/// Add a secret to a basic NFT.
		/// Must be called by NFT owner.
		#[pallet::weight(T::WeightInfo::add_secret())]
		pub fn add_secret(
			origin: OriginFor<T>,
			nft_id: NFTId,
			offchain_data: U8BoundedVec<T::NFTOffchainDataLimit>,
		) -> DispatchResultWithPostInfo {
			let who = ensure_signed(origin)?;

			Nfts::<T>::try_mutate(nft_id, |maybe_nft| -> DispatchResult {
				let nft = maybe_nft.as_mut().ok_or(Error::<T>::NFTNotFound)?;

				// Checks
				ensure!(nft.owner == who, Error::<T>::NotTheNFTOwner);
				ensure!(!nft.state.is_listed, Error::<T>::CannotAddSecretToListedNFTs);
				ensure!(!nft.state.is_capsule, Error::<T>::CannotAddSecretToCapsuleNFTs);
				ensure!(!nft.state.is_secret, Error::<T>::CannotAddSecretToSecretNFTs);

				// The Caller needs to pay the Secret NFT Mint fee.
				let secret_nft_mint_fee = SecretNftMintFee::<T>::get();
				let reason = WithdrawReasons::FEE;
				let imbalance =
					T::Currency::withdraw(&who, secret_nft_mint_fee, reason, KeepAlive)?;
				T::FeesCollector::on_unbalanced(imbalance);

				// Execute
				nft.state.is_secret = true;

				SecretNftsOffchainData::<T>::insert(nft_id, offchain_data.clone());

				Ok(().into())
			})?;

			let event = Event::SecretAddedToNFT { nft_id, offchain_data };
			Self::deposit_event(event);
			Ok(().into())
		}

		/// Create a new secret NFT with the provided details. An ID will be auto
		/// generated and logged as an event, The caller of this function
		/// will become the owner of the new NFT.
		#[pallet::weight((
            {
				if let Some(collection_id) = &collection_id {
					let collection = Collections::<T>::get(collection_id).ok_or(Error::<T>::CollectionNotFound);
					if let Ok(collection) = collection {
						let s = collection.nfts.len();
						T::WeightInfo::create_secret_nft(s as u32)
					} else {
						T::WeightInfo::create_secret_nft(1)
					}
				} else {
					T::WeightInfo::create_secret_nft(1)
				}
            },
			DispatchClass::Normal
        ))]
		pub fn create_secret_nft(
			origin: OriginFor<T>,
			offchain_data: U8BoundedVec<T::NFTOffchainDataLimit>,
			secret_offchain_data: U8BoundedVec<T::NFTOffchainDataLimit>,
			royalty: Permill,
			collection_id: Option<CollectionId>,
			is_soulbound: bool,
		) -> DispatchResultWithPostInfo {
			let who = ensure_signed(origin.clone())?;

			// Check balance
			ensure!(
				Self::balance_check(&who, NftMintFee::<T>::get() + SecretNftMintFee::<T>::get()),
				Error::<T>::InsufficientBalance
			);

			// Create NFT
			Self::create_nft(origin.clone(), offchain_data, royalty, collection_id, is_soulbound)?;
			let nft_id = NextNFTId::<T>::get() - 1;

			// Add a secret to the NFT
			Self::add_secret(origin.clone(), nft_id, secret_offchain_data)?;

			Ok(().into())
		}

		/// Extrinsic called by TEE enclaves to indicate that a shard was received.
		/// Must be called by registered enclaves.
		#[pallet::weight(T::WeightInfo::add_secret_shard())]
		pub fn add_secret_shard(origin: OriginFor<T>, nft_id: NFTId) -> DispatchResultWithPostInfo {
			let who = ensure_signed(origin)?;
			ensure!(
				/* TODO is_registered_enclave(who) */ true,
				Error::<T>::NotARegisteredEnclave
			);
			let mut has_finished_sync = false;

			Nfts::<T>::try_mutate(nft_id, |maybe_nft| -> DispatchResult {
				let nft = maybe_nft.as_mut().ok_or(Error::<T>::NFTNotFound)?;

				// Checks
				ensure!(nft.state.is_secret, Error::<T>::NFTIsNotSecret);
				ensure!(!nft.state.is_secret_synced, Error::<T>::NFTAlreadySynced);

				SecretNftsShardsCount::<T>::try_mutate(nft_id, |maybe_shards| -> DispatchResult {
					if let Some(shards) = maybe_shards {
						ensure!(
							shards.len() < T::ShardsNumber::get() as usize,
							Error::<T>::NFTHasReceivedAllShards
						);
						ensure!(!shards.contains(&who), Error::<T>::EnclaveAlreadyAddedShard);
						shards
							.try_push(who.clone())
							.map_err(|_| Error::<T>::NFTHasReceivedAllShards)?;
						if shards.len() == T::ShardsNumber::get() as usize {
							has_finished_sync = true;
							*maybe_shards = None;
						}
					} else {
						let mut shards: BoundedVec<T::AccountId, T::ShardsNumber> =
							BoundedVec::default();
						shards
							.try_push(who.clone())
							.map_err(|_| Error::<T>::NFTHasReceivedAllShards)?;
						if shards.len() == T::ShardsNumber::get() as usize {
							has_finished_sync = true;
						} else {
							*maybe_shards = Some(shards);
						}
					}

					Ok(().into())
				})?;

				if has_finished_sync {
					nft.state.is_secret_synced = true;
				}

				Ok(().into())
			})?;

			let event = Event::ShardAdded { nft_id, enclave: who };
			Self::deposit_event(event);

			if has_finished_sync {
				let event = Event::SecretNFTSynced { nft_id };
				Self::deposit_event(event);
			}

			Ok(().into())
		}

		/// Set the fee for minting a secret NFT if the caller is root.
		#[pallet::weight(T::WeightInfo::set_secret_nft_mint_fee())]
		pub fn set_secret_nft_mint_fee(
			origin: OriginFor<T>,
			fee: BalanceOf<T>,
		) -> DispatchResultWithPostInfo {
			ensure_root(origin)?;
			SecretNftMintFee::<T>::put(fee);
			let event = Event::SecretNFTMintFeeSet { fee };
			Self::deposit_event(event);

			Ok(().into())
		}
	}
}

impl<T: Config> traits::NFTExt for Pallet<T> {
	type AccountId = T::AccountId;
	type NFTOffchainDataLimit = T::NFTOffchainDataLimit;
	type CollectionOffchainDataLimit = T::CollectionOffchainDataLimit;
	type CollectionSizeLimit = T::CollectionSizeLimit;
	type ShardsNumber = T::ShardsNumber;

	fn set_nft_state(nft_id: NFTId, nft_state: NFTState) -> DispatchResult {
		Nfts::<T>::try_mutate(nft_id, |data| -> DispatchResult {
			let data = data.as_mut().ok_or(Error::<T>::NFTNotFound)?;
			data.state = nft_state;

			Ok(())
		})?;

		Ok(())
	}

	fn create_filled_collection(
		owner: Self::AccountId,
		collection_id: CollectionId,
		start_nft_id: NFTId,
		amount_in_collection: u32,
	) -> DispatchResult {
		//Create full collection
		let collection_offchain_data: U8BoundedVec<Self::CollectionOffchainDataLimit> =
			U8BoundedVec::try_from(vec![
				1;
				Self::CollectionOffchainDataLimit::get()
					.try_into()
					.unwrap()
			])
			.expect("It will never happen.");

		let mut collection = Collection::<
			Self::AccountId,
			Self::CollectionOffchainDataLimit,
			Self::CollectionSizeLimit,
		>::new(owner.clone(), collection_offchain_data, None);

		let ids: Vec<u32> = (start_nft_id..amount_in_collection + start_nft_id).collect();
		let nft_ids: BoundedVec<u32, Self::CollectionSizeLimit> =
			BoundedVec::try_from(ids).expect("It will never happen.");

		collection.nfts = nft_ids;
		Collections::<T>::insert(collection_id, collection);

		// Create nfts
		let nft_offchain_data: U8BoundedVec<Self::NFTOffchainDataLimit> =
			U8BoundedVec::try_from(vec![1; Self::NFTOffchainDataLimit::get() as usize])
				.expect("It will never happen.");
		let nft = NFTData::new_default(
			owner.clone(),
			nft_offchain_data,
			Permill::from_parts(0),
			Some(collection_id),
			false,
		);
		for i in start_nft_id..amount_in_collection + start_nft_id {
			Nfts::<T>::insert(i, nft.clone());
		}

		Ok(())
	}

	fn get_nft(id: NFTId) -> Option<NFTData<Self::AccountId, Self::NFTOffchainDataLimit>> {
		Nfts::<T>::get(id)
	}

	fn set_nft(
		id: NFTId,
		nft_data: NFTData<Self::AccountId, Self::NFTOffchainDataLimit>,
	) -> DispatchResult {
		Nfts::<T>::insert(id, nft_data);

		Ok(())
	}

	fn create_nft(
		owner: Self::AccountId,
		offchain_data: BoundedVec<u8, Self::NFTOffchainDataLimit>,
		royalty: Permill,
		collection_id: Option<CollectionId>,
		is_soulbound: bool,
	) -> Result<NFTId, DispatchResult> {
		let nft_state = NFTState::new(false, false, false, false, is_soulbound, false);
		let nft = NFTData::new(
			owner.clone(),
			owner.clone(),
			offchain_data,
			royalty,
			nft_state,
			collection_id,
		);
		let nft_id = Self::get_next_nft_id();
		Nfts::<T>::insert(nft_id, nft);

		Ok(nft_id)
	}

	fn mutate_nft<
		R,
		E,
		F: FnOnce(&mut Option<NFTData<Self::AccountId, Self::NFTOffchainDataLimit>>) -> Result<R, E>,
	>(
		id: NFTId,
		f: F,
	) -> Result<R, E> {
		Nfts::<T>::try_mutate(id, f)
	}

	fn exists(id: NFTId) -> bool {
		Nfts::<T>::contains_key(id)
	}
}

impl<T: Config> Pallet<T> {
	fn get_next_nft_id() -> NFTId {
		let nft_id = NextNFTId::<T>::get();
		let next_id = nft_id
			.checked_add(1)
			.expect("If u32 is not enough we should crash for safety; qed.");
		NextNFTId::<T>::put(next_id);

		nft_id
	}

	fn get_next_collection_id() -> NFTId {
		let collection_id = NextCollectionId::<T>::get();
		let next_id = collection_id
			.checked_add(1)
			.expect("If u32 is not enough we should crash for safety; qed.");
		NextCollectionId::<T>::put(next_id);

		collection_id
	}

	pub fn balance_check(account: &T::AccountId, amount: BalanceOf<T>) -> bool {
		let current_balance = T::Currency::free_balance(account);
		let new_balance = current_balance.checked_sub(&amount);
		if let Some(new_balance) = new_balance {
			T::Currency::ensure_can_withdraw(&account, amount, WithdrawReasons::FEE, new_balance)
				.is_ok()
		} else {
			false
		}
	}
}<|MERGE_RESOLUTION|>--- conflicted
+++ resolved
@@ -516,14 +516,11 @@
 					!(nft.state.is_soulbound && nft.creator != nft.owner),
 					Error::<T>::CannotTransferNotCreatedSoulboundNFTs
 				);
-<<<<<<< HEAD
-				ensure!(!nft.state.is_rented, Error::<T>::CannotTransferRentedNFTs);
-=======
 				ensure!(
 					!(nft.state.is_secret && !nft.state.is_secret_synced),
 					Error::<T>::CannotTransferNotSyncedSecretNFTs
 				);
->>>>>>> 5c41d2b2
+				ensure!(!nft.state.is_rented, Error::<T>::CannotTransferRentedNFTs);
 
 				// Execute
 				nft.owner = recipient.clone();
@@ -1056,7 +1053,7 @@
 		collection_id: Option<CollectionId>,
 		is_soulbound: bool,
 	) -> Result<NFTId, DispatchResult> {
-		let nft_state = NFTState::new(false, false, false, false, is_soulbound, false);
+		let nft_state = NFTState::new(false, false, false, false, is_soulbound, false, false);
 		let nft = NFTData::new(
 			owner.clone(),
 			owner.clone(),
