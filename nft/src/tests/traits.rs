// Copyright 2022 Capsule Corp (France) SAS.
// This file is part of Ternoa.

// Ternoa is free software: you can redistribute it and/or modify
// it under the terms of the GNU General Public License as published by
// the Free Software Foundation, either version 3 of the License, or
// (at your option) any later version.

// Ternoa is distributed in the hope that it will be useful,
// but WITHOUT ANY WARRANTY; without even the implied warranty of
// MERCHANTABILITY or FITNESS FOR A PARTICULAR PURPOSE.  See the
// GNU General Public License for more details.

// You should have received a copy of the GNU General Public License
// along with Ternoa.  If not, see <http://www.gnu.org/licenses/>.

use super::mock::*;
use frame_support::BoundedVec;
use frame_system::RawOrigin;
use primitives::nfts::NFTState;
use sp_arithmetic::per_things::Permill;
use ternoa_common::traits::NFTExt;

use crate::tests::mock;

const PERCENT_0: Permill = Permill::from_parts(0);

#[test]
fn set_nft_state() {
	ExtBuilder::new_build(vec![(ALICE, 1000)]).execute_with(|| {
		let alice: Origin = RawOrigin::Signed(ALICE).into();
		NFT::create_nft(alice, BoundedVec::default(), PERCENT_0, None, false).unwrap();
		let nft_id = mock::NFT::get_next_nft_id() - 1;
<<<<<<< HEAD
		let nft_state = NFTState::new(true, true, true, true, true, false);
=======
		let nft_state = NFTState::new(true, true, true, true, true, true);
>>>>>>> 5c41d2b2
		<NFT as NFTExt>::set_nft_state(nft_id, nft_state.clone()).unwrap();
		let nft = NFT::nfts(nft_id).unwrap();
		assert_eq!(nft.state, nft_state);
	})
}

#[test]
fn create_filled_collection() {
	ExtBuilder::new_build(vec![(ALICE, 1000)]).execute_with(|| {
		<NFT as NFTExt>::create_filled_collection(ALICE, 0, 0, CollectionSizeLimit::get()).unwrap();
		let collection = NFT::collections(0).unwrap();
		assert_eq!(collection.owner, ALICE);
		assert_eq!(collection.nfts.len(), CollectionSizeLimit::get() as usize);
	})
}

#[test]
fn get_nft() {
	ExtBuilder::new_build(vec![(ALICE, 1000)]).execute_with(|| {
		let alice: Origin = RawOrigin::Signed(ALICE).into();
		NFT::create_nft(alice, BoundedVec::default(), PERCENT_0, None, false).unwrap();
		let nft_id = mock::NFT::get_next_nft_id() - 1;
		let nft = NFT::get_nft(nft_id).unwrap();
		assert_eq!(nft.owner, ALICE);
		let invalid_id = 999;
		let no_nft = NFT::get_nft(invalid_id);
		assert_eq!(no_nft, None);
	})
}

#[test]
fn set_nft() {
	ExtBuilder::new_build(vec![(ALICE, 1000)]).execute_with(|| {
		let alice: Origin = RawOrigin::Signed(ALICE).into();
		NFT::create_nft(alice, BoundedVec::default(), PERCENT_0, None, false).unwrap();
		let nft_id = mock::NFT::get_next_nft_id() - 1;
		let nft = NFT::get_nft(nft_id).unwrap();
		let mut nft_data = nft.clone();
		nft_data.owner = BOB;
		NFT::set_nft(nft_id, nft_data).unwrap();
		let nft = NFT::get_nft(nft_id).unwrap();
		assert_eq!(nft.owner, BOB);
	})
}

#[test]
fn create_nft() {
	ExtBuilder::new_build(vec![(ALICE, 1000)]).execute_with(|| {
		let nft_id =
			<NFT as NFTExt>::create_nft(ALICE, BoundedVec::default(), PERCENT_0, None, false)
				.unwrap();
		let nft = NFT::get_nft(nft_id).unwrap();
		assert_eq!(nft.owner, ALICE);
	})
}<|MERGE_RESOLUTION|>--- conflicted
+++ resolved
@@ -31,11 +31,7 @@
 		let alice: Origin = RawOrigin::Signed(ALICE).into();
 		NFT::create_nft(alice, BoundedVec::default(), PERCENT_0, None, false).unwrap();
 		let nft_id = mock::NFT::get_next_nft_id() - 1;
-<<<<<<< HEAD
-		let nft_state = NFTState::new(true, true, true, true, true, false);
-=======
-		let nft_state = NFTState::new(true, true, true, true, true, true);
->>>>>>> 5c41d2b2
+		let nft_state = NFTState::new(true, true, true, true, true, true, false);
 		<NFT as NFTExt>::set_nft_state(nft_id, nft_state.clone()).unwrap();
 		let nft = NFT::nfts(nft_id).unwrap();
 		assert_eq!(nft.state, nft_state);
