// Copyright 2022 Capsule Corp (France) SAS.
// This file is part of Ternoa.

// Ternoa is free software: you can redistribute it and/or modify
// it under the terms of the GNU General Public License as published by
// the Free Software Foundation, either version 3 of the License, or
// (at your option) any later version.

// Ternoa is distributed in the hope that it will be useful,
// but WITHOUT ANY WARRANTY; without even the implied warranty of
// MERCHANTABILITY or FITNESS FOR A PARTICULAR PURPOSE.  See the
// GNU General Public License for more details.

// You should have received a copy of the GNU General Public License
// along with Ternoa.  If not, see <http://www.gnu.org/licenses/>.

use super::mock::*;
use frame_support::{assert_noop, assert_ok, error::BadOrigin, BoundedVec};
use frame_system::RawOrigin;
use pallet_balances::Error as BalanceError;
use primitives::nfts::NFTState;
use sp_arithmetic::per_things::Permill;
use ternoa_common::traits::NFTExt;

use crate::{tests::mock, Collection, CollectionId, Error, Event as NFTsEvent, NFTData, NFTId};

const ALICE_NFT_ID: NFTId = 0;
const BOB_NFT_ID: NFTId = 1;
const ALICE_COLLECTION_ID: CollectionId = 0;
const BOB_COLLECTION_ID: CollectionId = 1;
const INVALID_ID: NFTId = 1001;
const PERCENT_100: Permill = Permill::from_parts(1000000);
const PERCENT_80: Permill = Permill::from_parts(800000);
const PERCENT_0: Permill = Permill::from_parts(0);

fn origin(account: u64) -> mock::Origin {
	RawOrigin::Signed(account).into()
}

fn root() -> mock::Origin {
	RawOrigin::Root.into()
}

fn prepare_tests() {
	let alice: mock::Origin = origin(ALICE);
	let bob: mock::Origin = origin(BOB);

	//Create alice NFT.
	NFT::create_nft(alice.clone(), BoundedVec::default(), PERCENT_100, None, false).unwrap();

	// Create alice collection.
	NFT::create_collection(alice, BoundedVec::default(), None).unwrap();

	//Create bob NFT.
	NFT::create_nft(bob.clone(), BoundedVec::default(), PERCENT_100, None, false).unwrap();

	// Create bob collection.
	NFT::create_collection(bob, BoundedVec::default(), None).unwrap();

	assert_eq!(NFT::nfts(ALICE_NFT_ID).is_some(), true);
	assert_eq!(NFT::nfts(BOB_NFT_ID).is_some(), true);

	assert_eq!(NFT::collections(ALICE_COLLECTION_ID).is_some(), true);
	assert_eq!(NFT::collections(BOB_COLLECTION_ID).is_some(), true);
}

mod create_nft {
	use super::*;

	#[test]
	fn create_nft() {
		ExtBuilder::new_build(vec![(ALICE, 1000)]).execute_with(|| {
			let alice: mock::Origin = origin(ALICE);
			let alice_balance = Balances::free_balance(ALICE);
			let data = NFTData::new_default(ALICE, BoundedVec::default(), PERCENT_100, None, false);

			// Create NFT without a collection.
			NFT::create_nft(
				alice,
				data.offchain_data.clone(),
				data.royalty,
				data.collection_id,
				data.state.is_soulbound,
			)
			.unwrap();
			let nft_id = NFT::get_next_nft_id() - 1;

			// Final state checks.
			let nft = NFT::nfts(nft_id);
			assert_eq!(nft, Some(data.clone()));
			assert_eq!(Balances::free_balance(ALICE), alice_balance - NFT::nft_mint_fee());

			// Events checks.
			let event = NFTsEvent::NFTCreated {
				nft_id,
				owner: data.owner,
				offchain_data: data.offchain_data,
				royalty: data.royalty,
				collection_id: data.collection_id,
				is_soulbound: data.state.is_soulbound,
				mint_fee: NFT::nft_mint_fee(),
			};
			let event = Event::NFT(event);
			System::assert_last_event(event);
		})
	}

	#[test]
	fn create_nft_with_collection() {
		ExtBuilder::new_build(vec![(ALICE, 1000), (BOB, 1000)]).execute_with(|| {
			prepare_tests();
			let alice: mock::Origin = origin(ALICE);
			let alice_balance = Balances::free_balance(ALICE);
			let data = NFTData::new_default(
				ALICE,
				BoundedVec::default(),
				PERCENT_100,
				Some(ALICE_COLLECTION_ID),
				false,
			);

			// Create NFT with a collection.
			NFT::create_nft(
				alice,
				data.offchain_data.clone(),
				data.royalty,
				data.collection_id,
				data.state.is_soulbound,
			)
			.unwrap();
			let nft_id = NFT::get_next_nft_id() - 1;

			// Final state checks.
			let nft = NFT::nfts(nft_id);
			assert_eq!(nft, Some(data.clone()));
			assert_eq!(Balances::free_balance(ALICE), alice_balance - NFT::nft_mint_fee());
			assert_eq!(NFT::collections(ALICE_COLLECTION_ID).unwrap().nfts.contains(&nft_id), true);

			// Events checks.
			let event = NFTsEvent::NFTCreated {
				nft_id,
				owner: data.owner,
				offchain_data: data.offchain_data,
				royalty: data.royalty,
				collection_id: data.collection_id,
				is_soulbound: data.state.is_soulbound,
				mint_fee: NFT::nft_mint_fee(),
			};
			let event = Event::NFT(event);
			System::assert_last_event(event);
		})
	}

	#[test]
	fn insufficient_balance() {
		ExtBuilder::new_build(vec![(ALICE, 1)]).execute_with(|| {
			let alice: mock::Origin = origin(ALICE);
			// Should fail and storage should remain empty.
			let err = NFT::create_nft(alice, BoundedVec::default(), PERCENT_0, None, false);
			assert_noop!(err, BalanceError::<Test>::InsufficientBalance);
		})
	}

	#[test]
	fn not_the_collection_owner() {
		ExtBuilder::new_build(vec![(ALICE, 1000), (BOB, 1000)]).execute_with(|| {
			prepare_tests();
			let alice: mock::Origin = origin(ALICE);

			// Try to add Alice's NFT to Bob's collection.
			let err = NFT::create_nft(
				alice,
				BoundedVec::default(),
				PERCENT_0,
				Some(BOB_COLLECTION_ID),
				false,
			);

			// Should fail because Bob is not the collection owner.
			assert_noop!(err, Error::<Test>::NotTheCollectionOwner);
		})
	}

	#[test]
	fn collection_is_closed() {
		ExtBuilder::new_build(vec![(ALICE, 1000), (BOB, 1000)]).execute_with(|| {
			prepare_tests();
			let alice: mock::Origin = origin(ALICE);
			// Close alice's collection.
			NFT::close_collection(alice.clone(), ALICE_COLLECTION_ID).unwrap();

			// Add an NFT to this collection.
			let err = NFT::create_nft(
				alice,
				BoundedVec::default(),
				PERCENT_0,
				Some(ALICE_COLLECTION_ID),
				false,
			);

			// Should fail because collection is close.
			assert_noop!(err, Error::<Test>::CollectionIsClosed);
		})
	}

	#[test]
	fn collection_has_reached_max() {
		ExtBuilder::new_build(vec![(ALICE, 1000), (BOB, 1000)]).execute_with(|| {
			prepare_tests();
			let alice: mock::Origin = origin(ALICE);

			// Add CollectionSizeLimit NFTs to Alice's collection.
			for _i in 0..CollectionSizeLimit::get() {
				NFT::create_nft(
					alice.clone(),
					BoundedVec::default(),
					PERCENT_0,
					Some(ALICE_COLLECTION_ID),
					false,
				)
				.unwrap();
			}

			// Add another nft to the collection.
			let err = NFT::create_nft(
				alice,
				BoundedVec::default(),
				PERCENT_0,
				Some(ALICE_COLLECTION_ID),
				false,
			);

			// Should fail because collection has reached maximum value.
			assert_noop!(err, Error::<Test>::CollectionHasReachedLimit);
		})
	}

	#[test]
	fn collection_has_reached_limit() {
		ExtBuilder::new_build(vec![(ALICE, 1000), (BOB, 1000)]).execute_with(|| {
			let alice: mock::Origin = origin(ALICE);
			// Create a collection with 1 as limit.
			NFT::create_collection(alice.clone(), BoundedVec::default(), Some(1)).unwrap();
			let collection_id = NFT::get_next_collection_id() - 1;

			// Add nft to the collection.
			NFT::create_nft(
				alice.clone(),
				BoundedVec::default(),
				PERCENT_0,
				Some(collection_id),
				false,
			)
			.unwrap();

			// Adding another nft to the collection.
			let err = NFT::create_nft(
				alice,
				BoundedVec::default(),
				PERCENT_0,
				Some(collection_id),
				false,
			);
			// Should fail because collection has reached limit.
			assert_noop!(err, Error::<Test>::CollectionHasReachedLimit);
		})
	}

	#[test]
	fn keep_alive() {
		ExtBuilder::new_build(vec![(ALICE, 2 * NFT_MINT_FEE), (BOB, 1000)]).execute_with(|| {
			prepare_tests();
			let alice: mock::Origin = origin(ALICE);
			let alice_balance = Balances::free_balance(ALICE);

			// Try to create an NFT.
			let err = NFT::create_nft(alice, BoundedVec::default(), PERCENT_0, None, false);

			// Should fail because Alice's account must stay alive.
			assert_noop!(err, BalanceError::<Test>::KeepAlive);
			// Alice's balance should not have been changed
			assert_eq!(Balances::free_balance(ALICE), alice_balance);
		})
	}
}

mod burn_nft {

	use super::*;

	#[test]
	fn burn_nft() {
		ExtBuilder::new_build(vec![(ALICE, 1000), (BOB, 1000)]).execute_with(|| {
			prepare_tests();
			let alice: mock::Origin = origin(ALICE);
			// Burning the nft.
			let ok = NFT::burn_nft(alice, ALICE_NFT_ID);
			assert_ok!(ok);

			// Final state checks.
			assert_eq!(NFT::nfts(ALICE_NFT_ID).is_some(), false);

			// Events checks.
			let event = NFTsEvent::NFTBurned { nft_id: ALICE_NFT_ID };
			let event = Event::NFT(event);
			System::assert_last_event(event);
		})
	}

	#[test]
	fn burn_nft_in_collection() {
		ExtBuilder::new_build(vec![(ALICE, 1000), (BOB, 1000)]).execute_with(|| {
			prepare_tests();
			let alice: mock::Origin = origin(ALICE);
			let expected_collection = NFT::collections(ALICE_COLLECTION_ID).unwrap();
			// Add alice's NFT to her collection.
			NFT::add_nft_to_collection(alice.clone(), ALICE_NFT_ID, ALICE_COLLECTION_ID).unwrap();
			// Burning the nft.
			let ok = NFT::burn_nft(alice, ALICE_NFT_ID);
			assert_ok!(ok);

			// Final state checks.
			assert_eq!(NFT::nfts(ALICE_NFT_ID).is_some(), false);
			assert_eq!(
				NFT::collections(ALICE_COLLECTION_ID).unwrap().nfts,
				expected_collection.nfts
			);

			// Events checks.
			let event = NFTsEvent::NFTBurned { nft_id: ALICE_NFT_ID };
			let event = Event::NFT(event);
			System::assert_last_event(event);
		})
	}

	#[test]
	fn burn_synced_secret_nft() {
		ExtBuilder::new_build(vec![(ALICE, 1000), (BOB, 1000)]).execute_with(|| {
			prepare_tests();
			let alice: mock::Origin = origin(ALICE);
			let offchain_data: BoundedVec<u8, NFTOffchainDataLimit> = BoundedVec::default();
			// Add a secret to Alice's NFT.
			NFT::add_secret(alice.clone(), ALICE_NFT_ID, offchain_data.clone()).unwrap();

			// Set listed to true for Alice's NFT.
			let nft_state = NFTState::new(false, false, true, false, false, true);
			NFT::set_nft_state(ALICE_NFT_ID, nft_state).unwrap();

			assert_eq!(NFT::secret_nfts_offchain_data(ALICE_NFT_ID).unwrap(), offchain_data);

			// Burning the nft.
			let ok = NFT::burn_nft(alice, ALICE_NFT_ID);
			assert_ok!(ok);

			// Final state checks.
			assert!(NFT::nfts(ALICE_NFT_ID).is_none());
			assert!(NFT::secret_nfts_offchain_data(ALICE_NFT_ID).is_none());

			// Events checks.
			let event = NFTsEvent::NFTBurned { nft_id: ALICE_NFT_ID };
			let event = Event::NFT(event);
			System::assert_last_event(event);
		})
	}

	#[test]
	fn burn_not_synced_secret_nft() {
		ExtBuilder::new_build(vec![(ALICE, 1000), (BOB, 1000)]).execute_with(|| {
			prepare_tests();
			let alice: mock::Origin = origin(ALICE);
			let offchain_data: BoundedVec<u8, NFTOffchainDataLimit> = BoundedVec::default();
			// Add a secret to Alice's NFT.
			NFT::add_secret(alice.clone(), ALICE_NFT_ID, offchain_data.clone()).unwrap();

			NFT::add_secret_shard(alice.clone(), ALICE_NFT_ID).unwrap();

			assert_eq!(NFT::secret_nfts_offchain_data(ALICE_NFT_ID).unwrap(), offchain_data);
			assert_eq!(NFT::secret_nfts_shards_count(ALICE_NFT_ID).unwrap().len(), 1);

			// Burning the nft.
			let ok = NFT::burn_nft(alice, ALICE_NFT_ID);
			assert_ok!(ok);

			// Final state checks.
			assert!(NFT::nfts(ALICE_NFT_ID).is_none());
			assert!(NFT::secret_nfts_offchain_data(ALICE_NFT_ID).is_none());
			assert!(NFT::secret_nfts_shards_count(ALICE_NFT_ID).is_none());

			// Events checks.
			let event = NFTsEvent::NFTBurned { nft_id: ALICE_NFT_ID };
			let event = Event::NFT(event);
			System::assert_last_event(event);
		})
	}

	#[test]
	fn nft_not_found() {
		ExtBuilder::new_build(vec![(ALICE, 1000), (BOB, 1000)]).execute_with(|| {
			// Burning an nft.
			let err = NFT::burn_nft(origin(ALICE), ALICE_NFT_ID);
			// Should fail because NFT was not created.
			assert_noop!(err, Error::<Test>::NFTNotFound);
		})
	}

	#[test]
	fn not_the_nft_owner() {
		ExtBuilder::new_build(vec![(ALICE, 1000), (BOB, 1000)]).execute_with(|| {
			prepare_tests();
			// Burning an nft.
			let err = NFT::burn_nft(origin(BOB), ALICE_NFT_ID);
			// Should fail because BOB is not the owner of alice's NFT.
			assert_noop!(err, Error::<Test>::NotTheNFTOwner);
		})
	}

	#[test]
	fn cannot_burn_listed_nfts() {
		ExtBuilder::new_build(vec![(ALICE, 1000), (BOB, 1000)]).execute_with(|| {
			prepare_tests();
			// Set listed to true for Alice's NFT.
			let nft_state = NFTState::new(false, true, false, false, false, false);
			NFT::set_nft_state(ALICE_NFT_ID, nft_state).unwrap();
			// Burning an nft.
			let err = NFT::burn_nft(origin(ALICE), ALICE_NFT_ID);
			// Should fail because NFT is listed for sale.
			assert_noop!(err, Error::<Test>::CannotBurnListedNFTs);
		})
	}

	#[test]
	fn cannot_burn_capsule_nfts() {
		ExtBuilder::new_build(vec![(ALICE, 1000), (BOB, 1000)]).execute_with(|| {
			prepare_tests();
			// Set capsule to true for Alice's NFT.
			let nft_state = NFTState::new(true, false, false, false, false, false);
			NFT::set_nft_state(ALICE_NFT_ID, nft_state).unwrap();
			// Burning an nft.
			let err = NFT::burn_nft(origin(ALICE), ALICE_NFT_ID);
			// Should fail because NFT is capsule.
			assert_noop!(err, Error::<Test>::CannotBurnCapsuleNFTs);
		})
	}

	#[test]
	fn cannot_burn_delegated_nfts() {
		ExtBuilder::new_build(vec![(ALICE, 1000), (BOB, 1000)]).execute_with(|| {
			prepare_tests();
			// Set delegated to true for Alice's NFT.
			NFT::delegate_nft(origin(ALICE), ALICE_NFT_ID, Some(BOB)).unwrap();
			// Burning an nft.
			let err = NFT::burn_nft(origin(ALICE), ALICE_NFT_ID);
			// Should fail because NFT is delegated.
			assert_noop!(err, Error::<Test>::CannotBurnDelegatedNFTs);
		})
	}

	#[test]
	fn cannot_burn_rented_nfts() {
		ExtBuilder::new_build(vec![(ALICE, 1000), (BOB, 1000)]).execute_with(|| {
			prepare_tests();
			// Set capsule to true for Alice's NFT.
			let nft_state = NFTState::new(false, false, false, false, false, true);
			NFT::set_nft_state(ALICE_NFT_ID, nft_state).unwrap();
			// Burning an nft.
			let err = NFT::burn_nft(origin(ALICE), ALICE_NFT_ID);
			// Should fail because NFT is capsule.
			assert_noop!(err, Error::<Test>::CannotBurnRentedNFTs);
		})
	}
}

mod transfer_nft {
	use super::*;

	#[test]
	fn transfer_nft() {
		ExtBuilder::new_build(vec![(ALICE, 1000), (BOB, 1000)]).execute_with(|| {
			prepare_tests();
			let alice: mock::Origin = origin(ALICE);
			// Transfer nft ownership from ALICE to BOB.
			let ok = NFT::transfer_nft(alice, ALICE_NFT_ID, BOB);
			assert_ok!(ok);

			// Final state checks.
			let nft = NFT::nfts(ALICE_NFT_ID).unwrap();
			assert_eq!(nft.owner, BOB);
			assert_eq!(nft.creator, ALICE);

			// Events checks.
			let event =
				NFTsEvent::NFTTransferred { nft_id: ALICE_NFT_ID, sender: ALICE, recipient: BOB };
			let event = Event::NFT(event);
			System::assert_last_event(event);
		})
	}

	#[test]
	fn nft_not_found() {
		ExtBuilder::new_build(vec![(ALICE, 1000), (BOB, 1000)]).execute_with(|| {
			prepare_tests();
			let alice: mock::Origin = origin(ALICE);
			// Try to transfer with an unknown NFT id.
			let err = NFT::transfer_nft(alice, INVALID_ID, BOB);
			// Should fail because NFT does not exist.
			assert_noop!(err, Error::<Test>::NFTNotFound);
		})
	}

	#[test]
	fn not_the_nft_owner() {
		ExtBuilder::new_build(vec![(ALICE, 1000), (BOB, 1000)]).execute_with(|| {
			prepare_tests();
			let alice: mock::Origin = origin(ALICE);
			// Try to transfer an unowned NFT.
			let err = NFT::transfer_nft(alice, BOB_NFT_ID, BOB);
			// Should fail because Alice is not the NFT owner.
			assert_noop!(err, Error::<Test>::NotTheNFTOwner);
		})
	}

	#[test]
	fn cannot_transfer_nfts_to_yourself() {
		ExtBuilder::new_build(vec![(ALICE, 1000), (BOB, 1000)]).execute_with(|| {
			prepare_tests();
			let alice: mock::Origin = origin(ALICE);
			// Try to transfer to current owner.
			let err = NFT::transfer_nft(alice, ALICE_NFT_ID, ALICE);
			// Should fail because alice is owner and recipient.
			assert_noop!(err, Error::<Test>::CannotTransferNFTsToYourself);
		})
	}

	#[test]
	fn cannot_transfer_listed_nfts() {
		ExtBuilder::new_build(vec![(ALICE, 1000), (BOB, 1000)]).execute_with(|| {
			prepare_tests();
			let alice: mock::Origin = origin(ALICE);
			// Set NFT to listed.
			let nft_state = NFTState::new(false, true, false, false, false, false);
			NFT::set_nft_state(ALICE_NFT_ID, nft_state).unwrap();
			// Try to transfer.
			let err = NFT::transfer_nft(alice, ALICE_NFT_ID, BOB);
			// Should fail because NFT is listed.
			assert_noop!(err, Error::<Test>::CannotTransferListedNFTs);
		})
	}

	#[test]
	fn cannot_transfer_capsule_nfts() {
		ExtBuilder::new_build(vec![(ALICE, 1000), (BOB, 1000)]).execute_with(|| {
			prepare_tests();
			let alice: mock::Origin = origin(ALICE);
			// Set NFT to capsule.
			let nft_state = NFTState::new(true, false, false, false, false, false);
			NFT::set_nft_state(ALICE_NFT_ID, nft_state).unwrap();
			// Try to transfer.
			let err = NFT::transfer_nft(alice, ALICE_NFT_ID, BOB);
			// Should fail because NFT is capsule.
			assert_noop!(err, Error::<Test>::CannotTransferCapsuleNFTs);
		})
	}

	#[test]
	fn cannot_transfer_delegated_nfts() {
		ExtBuilder::new_build(vec![(ALICE, 1000), (BOB, 1000)]).execute_with(|| {
			prepare_tests();
			let alice: mock::Origin = origin(ALICE);
			// Set NFT to delegated.
			NFT::delegate_nft(origin(ALICE), ALICE_NFT_ID, Some(BOB)).unwrap();
			// Try to transfer.
			let err = NFT::transfer_nft(alice, ALICE_NFT_ID, BOB);
			// Should fail because NFT is delegated.
			assert_noop!(err, Error::<Test>::CannotTransferDelegatedNFTs);
		})
	}

	#[test]
	fn cannot_transfer_not_created_soulbound_nfts() {
		ExtBuilder::new_build(vec![(ALICE, 1000), (BOB, 1000)]).execute_with(|| {
			prepare_tests();
			let alice: mock::Origin = origin(ALICE);
			// Create soulbound NFTs.
			let ok = NFT::create_nft(alice.clone(), BoundedVec::default(), PERCENT_0, None, true);
			assert_ok!(ok);
			let nft_id = NFT::get_next_nft_id() - 1;
			let mut nft = NFT::get_nft(nft_id).unwrap();
			nft.creator = BOB;
			NFT::set_nft(nft_id, nft).unwrap();

			// Try to transfer.
			let err = NFT::transfer_nft(alice, nft_id, BOB);
			// Should fail because NFT is soulbound.
			assert_noop!(err, Error::<Test>::CannotTransferNotCreatedSoulboundNFTs);
		})
	}

	#[test]
<<<<<<< HEAD
	fn cannot_transfer_rented_nfts() {
		ExtBuilder::new_build(vec![(ALICE, 1000), (BOB, 1000)]).execute_with(|| {
			prepare_tests();
			let alice: mock::Origin = origin(ALICE);
			// Set NFT to listed.
			let nft_state = NFTState::new(false, false, false, false, false, true);
			NFT::set_nft_state(ALICE_NFT_ID, nft_state).unwrap();
			// Try to transfer.
			let err = NFT::transfer_nft(alice, ALICE_NFT_ID, BOB);
			// Should fail because NFT is listed.
			assert_noop!(err, Error::<Test>::CannotTransferRentedNFTs);
=======
	fn cannot_transfer_not_synced_secret_nfts() {
		ExtBuilder::new_build(vec![(ALICE, 1000), (BOB, 1000)]).execute_with(|| {
			prepare_tests();
			let alice: mock::Origin = origin(ALICE);
			// Set NFT to unsynced secret.
			let nft_state = NFTState::new(false, false, true, false, false, false);
			NFT::set_nft_state(ALICE_NFT_ID, nft_state).unwrap();
			// Try to transfer.
			let err = NFT::transfer_nft(alice, ALICE_NFT_ID, BOB);
			// Should fail because NFT is secret and secret is not synced.
			assert_noop!(err, Error::<Test>::CannotTransferNotSyncedSecretNFTs);
>>>>>>> 5c41d2b2
		})
	}
}

mod delegate_nft {
	use super::*;

	#[test]
	fn delegate_nft() {
		ExtBuilder::new_build(vec![(ALICE, 1000), (BOB, 1000)]).execute_with(|| {
			prepare_tests();
			let alice: mock::Origin = origin(ALICE);
			// Expected data.
			let mut expected_data = NFT::nfts(ALICE_NFT_ID).unwrap();
			expected_data.state.is_delegated = true;
			// Delegating NFT to another account.
			let ok = NFT::delegate_nft(alice, ALICE_NFT_ID, Some(BOB));
			assert_ok!(ok);

			// Final state checks.
			assert_eq!(NFT::nfts(ALICE_NFT_ID), Some(expected_data));
			assert_eq!(NFT::delegated_nfts(ALICE_NFT_ID), Some(BOB));

			// Events checks.
			let event = NFTsEvent::NFTDelegated { nft_id: ALICE_NFT_ID, recipient: Some(BOB) };
			let event = Event::NFT(event);
			System::assert_last_event(event);
		})
	}

	#[test]
	fn delegate_nft_to_none() {
		ExtBuilder::new_build(vec![(ALICE, 1000), (BOB, 1000)]).execute_with(|| {
			prepare_tests();
			let alice: mock::Origin = origin(ALICE);
			// Expected data.
			let mut expected_data = NFT::nfts(ALICE_NFT_ID).unwrap();
			expected_data.state.is_delegated = false;
			// Delegating NFT to another account.
			NFT::delegate_nft(alice.clone(), ALICE_NFT_ID, Some(BOB)).unwrap();
			// Delegate NFT to none.
			let ok = NFT::delegate_nft(alice, ALICE_NFT_ID, None);
			assert_ok!(ok);

			// Final state checks.
			assert_eq!(NFT::nfts(ALICE_NFT_ID), Some(expected_data));
			assert_eq!(NFT::delegated_nfts(ALICE_NFT_ID), None);

			// Events checks.
			let event = NFTsEvent::NFTDelegated { nft_id: ALICE_NFT_ID, recipient: None };
			let event = Event::NFT(event);
			System::assert_last_event(event);
		})
	}

	#[test]
	fn nft_not_found() {
		ExtBuilder::new_build(vec![(ALICE, 1000), (BOB, 1000)]).execute_with(|| {
			prepare_tests();
			let alice: mock::Origin = origin(ALICE);
			// Delegating unexisting NFT.
			let err = NFT::delegate_nft(alice, INVALID_ID, None);
			// Should fail because NFT does not exist.
			assert_noop!(err, Error::<Test>::NFTNotFound);
		})
	}

	#[test]
	fn not_the_nft_owner() {
		ExtBuilder::new_build(vec![(ALICE, 1000), (BOB, 1000)]).execute_with(|| {
			prepare_tests();
			let alice: mock::Origin = origin(ALICE);
			// Delegating unowned NFT.
			let err = NFT::delegate_nft(alice, BOB_NFT_ID, None);
			// Should fail because NFT is not owned by Alice.
			assert_noop!(err, Error::<Test>::NotTheNFTOwner);
		})
	}

	#[test]
	fn cannot_delegate_listed_nfts() {
		ExtBuilder::new_build(vec![(ALICE, 1000), (BOB, 1000)]).execute_with(|| {
			prepare_tests();
			let alice: mock::Origin = origin(ALICE);
			// Set alice's NFT to listed.
			let nft_state = NFTState::new(false, true, false, false, false, false);
			NFT::set_nft_state(ALICE_NFT_ID, nft_state).unwrap();
			// Delegate listed NFT.
			let err = NFT::delegate_nft(alice, ALICE_NFT_ID, None);
			// Should fail because NFT is listed.
			assert_noop!(err, Error::<Test>::CannotDelegateListedNFTs);
		})
	}

	#[test]
	fn cannot_delegate_capsule_nfts() {
		ExtBuilder::new_build(vec![(ALICE, 1000), (BOB, 1000)]).execute_with(|| {
			prepare_tests();
			let alice: mock::Origin = origin(ALICE);
			// Set alice's NFT to capsule.
			let nft_state = NFTState::new(true, false, false, false, false, false);
			NFT::set_nft_state(ALICE_NFT_ID, nft_state).unwrap();
			// Delegate capsule NFT.
			let err = NFT::delegate_nft(alice, ALICE_NFT_ID, None);
			// Should fail because NFT is capsule.
			assert_noop!(err, Error::<Test>::CannotDelegateCapsuleNFTs);
		})
	}

	#[test]
	fn cannot_delegate_rented_nfts() {
		ExtBuilder::new_build(vec![(ALICE, 1000), (BOB, 1000)]).execute_with(|| {
			prepare_tests();
			let alice: mock::Origin = origin(ALICE);
			// Set alice's NFT to capsule.
			let nft_state = NFTState::new(false, false, false, false, false, true);
			NFT::set_nft_state(ALICE_NFT_ID, nft_state).unwrap();
			// Delegate capsule NFT.
			let err = NFT::delegate_nft(alice, ALICE_NFT_ID, None);
			// Should fail because NFT is capsule.
			assert_noop!(err, Error::<Test>::CannotDelegateRentedNFTs);
		})
	}
}

mod set_royalty {
	use super::*;

	#[test]
	fn set_royalty() {
		ExtBuilder::new_build(vec![(ALICE, 1000), (BOB, 1000)]).execute_with(|| {
			prepare_tests();
			let alice: mock::Origin = origin(ALICE);
			// Expected data.
			let mut expected_data = NFT::nfts(ALICE_NFT_ID).unwrap();
			expected_data.royalty = PERCENT_80;
			// Set royalty.
			let ok = NFT::set_royalty(alice, ALICE_NFT_ID, PERCENT_80);
			assert_ok!(ok);

			// Final state checks.
			assert_eq!(NFT::nfts(ALICE_NFT_ID), Some(expected_data));

			// Events checks.
			let event = NFTsEvent::NFTRoyaltySet { nft_id: ALICE_NFT_ID, royalty: PERCENT_80 };
			let event = Event::NFT(event);
			System::assert_last_event(event);
		})
	}

	#[test]
	fn nft_not_found() {
		ExtBuilder::new_build(vec![(ALICE, 1000), (BOB, 1000)]).execute_with(|| {
			prepare_tests();
			let alice: mock::Origin = origin(ALICE);
			// Set royalty.
			let err = NFT::set_royalty(alice, INVALID_ID, PERCENT_80);
			// Should failt because NFT does not exist.
			assert_noop!(err, Error::<Test>::NFTNotFound);
		})
	}

	#[test]
	fn not_the_owner() {
		ExtBuilder::new_build(vec![(ALICE, 1000), (BOB, 1000)]).execute_with(|| {
			prepare_tests();
			let alice: mock::Origin = origin(ALICE);
			// Set royalty.
			let err = NFT::set_royalty(alice, BOB_NFT_ID, PERCENT_80);
			// Should failt because Alice is not the owner of Bob's NFT.
			assert_noop!(err, Error::<Test>::NotTheNFTOwner);
		})
	}

	#[test]
	fn not_the_creator() {
		ExtBuilder::new_build(vec![(ALICE, 1000), (BOB, 1000)]).execute_with(|| {
			prepare_tests();
			let alice: mock::Origin = origin(ALICE);
			let bob: mock::Origin = origin(BOB);
			// Transfer Bob's NFT to Alice.
			NFT::transfer_nft(bob, BOB_NFT_ID, ALICE).unwrap();
			// Set royalty.
			let err = NFT::set_royalty(alice, BOB_NFT_ID, PERCENT_80);
			// Should failt because Alice is not the creator of Bob's NFT.
			assert_noop!(err, Error::<Test>::NotTheNFTCreator);
		})
	}

	#[test]
	fn cannot_set_royalty_for_listed_nfts() {
		ExtBuilder::new_build(vec![(ALICE, 1000), (BOB, 1000)]).execute_with(|| {
			prepare_tests();
			let alice: mock::Origin = origin(ALICE);
			// Set Alice's NFT to listed.
			let nft_state = NFTState::new(false, true, false, false, false, false);
			NFT::set_nft_state(ALICE_NFT_ID, nft_state).unwrap();
			// Set royalty.
			let err = NFT::set_royalty(alice, ALICE_NFT_ID, PERCENT_80);
			// Should fail because you cannot set royalty for listed NFTs.
			assert_noop!(err, Error::<Test>::CannotSetRoyaltyForListedNFTs);
		})
	}

	#[test]
	fn cannot_set_royalty_for_capsule_nfts() {
		ExtBuilder::new_build(vec![(ALICE, 1000), (BOB, 1000)]).execute_with(|| {
			prepare_tests();
			let alice: mock::Origin = origin(ALICE);
			// Set Alice's NFT to capsule.
			let nft_state = NFTState::new(true, false, false, false, false, false);
			NFT::set_nft_state(ALICE_NFT_ID, nft_state).unwrap();
			// Set royalty.
			let err = NFT::set_royalty(alice, ALICE_NFT_ID, PERCENT_80);
			// Should fail because you cannot set royalty for capsule NFTs.
			assert_noop!(err, Error::<Test>::CannotSetRoyaltyForCapsuleNFTs);
		})
	}

	#[test]
	fn cannot_set_royalty_for_delegated_nfts() {
		ExtBuilder::new_build(vec![(ALICE, 1000), (BOB, 1000)]).execute_with(|| {
			prepare_tests();
			let alice: mock::Origin = origin(ALICE);
			// Set Alice's NFT to delegated.
			NFT::delegate_nft(origin(ALICE), ALICE_NFT_ID, Some(BOB)).unwrap();
			// Set royalty.
			let err = NFT::set_royalty(alice, ALICE_NFT_ID, PERCENT_80);
			// Should fail because you cannot set royalty for delegated NFTs.
			assert_noop!(err, Error::<Test>::CannotSetRoyaltyForDelegatedNFTs);
		})
	}

	#[test]
	fn cannot_set_royalty_for_rented_nfts() {
		ExtBuilder::new_build(vec![(ALICE, 1000), (BOB, 1000)]).execute_with(|| {
			prepare_tests();
			let alice: mock::Origin = origin(ALICE);
			// Set Alice's NFT to capsule.
			let nft_state = NFTState::new(false, false, false, false, false, true);
			NFT::set_nft_state(ALICE_NFT_ID, nft_state).unwrap();
			// Set royalty.
			let err = NFT::set_royalty(alice, ALICE_NFT_ID, PERCENT_80);
			// Should fail because you cannot set royalty for capsule NFTs.
			assert_noop!(err, Error::<Test>::CannotSetRoyaltyForRentedNFTs);
		})
	}
}

mod set_nft_mint_fee {
	use super::*;

	#[test]
	fn set_nft_mint_fee() {
		ExtBuilder::new_build(vec![(ALICE, 1000), (BOB, 1000)]).execute_with(|| {
			prepare_tests();
			// Set new mint fee.
			let ok = NFT::set_nft_mint_fee(root(), 20);
			assert_ok!(ok);

			// Final state checks.
			assert_eq!(NFT::nft_mint_fee(), 20);

			// Events checks.
			let event = NFTsEvent::NFTMintFeeSet { fee: 20 };
			let event = Event::NFT(event);
			System::assert_last_event(event);
		})
	}

	#[test]
	fn bad_origin() {
		ExtBuilder::new_build(vec![(ALICE, 10000)]).execute_with(|| {
			// Try to change nft mint fee as not root.
			let err = NFT::set_nft_mint_fee(origin(ALICE), 20);
			// Should fail because Alice is not the root.
			assert_noop!(err, BadOrigin);
		})
	}
}

mod create_collection {
	use super::*;

	#[test]
	fn create_collection() {
		ExtBuilder::new_build(vec![(ALICE, 1000), (BOB, 1000)]).execute_with(|| {
			let alice: mock::Origin = origin(ALICE);
			let data = Collection::new(ALICE, BoundedVec::default(), Some(5));
			// Create collection.
			let ok = NFT::create_collection(alice, data.offchain_data.clone(), data.limit);
			assert_ok!(ok);
			let collection_id = NFT::get_next_collection_id() - 1;

			// Final state checks.
			let collection = NFT::collections(collection_id);
			assert_eq!(collection, Some(data.clone()));

			// Events checks.
			let event = NFTsEvent::CollectionCreated {
				collection_id,
				owner: data.owner,
				offchain_data: data.offchain_data,
				limit: data.limit,
			};
			let event = Event::NFT(event);
			System::assert_last_event(event);
		})
	}

	#[test]
	fn collection_limit_is_too_high() {
		ExtBuilder::new_build(vec![(ALICE, 1000), (BOB, 1000)]).execute_with(|| {
			let alice: mock::Origin = origin(ALICE);
			let collection_limit = CollectionSizeLimit::get() + 1;
			// Create NFT without a collection.
			let err = NFT::create_collection(alice, BoundedVec::default(), Some(collection_limit));
			// Should fail because max + 1 is not a valid limit.
			assert_noop!(err, Error::<Test>::CollectionLimitExceededMaximumAllowed);
		})
	}
}

mod burn_collection {
	use super::*;

	#[test]
	fn burn_collection() {
		ExtBuilder::new_build(vec![(ALICE, 1000), (BOB, 1000)]).execute_with(|| {
			prepare_tests();
			let alice: mock::Origin = origin(ALICE);
			// Burn collection.
			let ok = NFT::burn_collection(alice, ALICE_COLLECTION_ID);
			assert_ok!(ok);

			// Final state checks.
			assert_eq!(NFT::collections(ALICE_COLLECTION_ID).is_some(), false);

			// Events checks.
			let event = NFTsEvent::CollectionBurned { collection_id: ALICE_COLLECTION_ID };
			let event = Event::NFT(event);
			System::assert_last_event(event);
		})
	}

	#[test]
	fn collection_not_found() {
		ExtBuilder::new_build(vec![(ALICE, 1000), (BOB, 1000)]).execute_with(|| {
			prepare_tests();
			let alice: mock::Origin = origin(ALICE);
			// Burn invalid collection.
			let err = NFT::burn_collection(alice, INVALID_ID);
			// Should fail because collection does not exist.
			assert_noop!(err, Error::<Test>::CollectionNotFound);
		})
	}

	#[test]
	fn not_the_collection_owner() {
		ExtBuilder::new_build(vec![(ALICE, 1000), (BOB, 1000)]).execute_with(|| {
			prepare_tests();
			let alice: mock::Origin = origin(ALICE);
			// Burn Bob's collection from Alice's account.
			let err = NFT::burn_collection(alice, BOB_COLLECTION_ID);
			// Should fail because Alice is not the collection owner.
			assert_noop!(err, Error::<Test>::NotTheCollectionOwner);
		})
	}

	#[test]
	fn collection_is_not_empty() {
		ExtBuilder::new_build(vec![(ALICE, 1000), (BOB, 1000)]).execute_with(|| {
			prepare_tests();
			let alice: mock::Origin = origin(ALICE);
			// Add Alice's NFT to her collection.
			NFT::add_nft_to_collection(alice.clone(), ALICE_NFT_ID, ALICE_COLLECTION_ID).unwrap();
			// Burn non empty collection.
			let err = NFT::burn_collection(alice, ALICE_COLLECTION_ID);
			// Should fail because collection is not empty.
			assert_noop!(err, Error::<Test>::CollectionIsNotEmpty);
		})
	}
}

mod close_collection {
	use super::*;

	#[test]
	fn close_collection() {
		ExtBuilder::new_build(vec![(ALICE, 1000), (BOB, 1000)]).execute_with(|| {
			prepare_tests();
			let alice: mock::Origin = origin(ALICE);
			// Close collection.
			let ok = NFT::close_collection(alice, ALICE_COLLECTION_ID);
			assert_ok!(ok);

			// Final state checks.
			assert_eq!(NFT::collections(ALICE_COLLECTION_ID).unwrap().is_closed, true);

			// Events checks.
			let event = NFTsEvent::CollectionClosed { collection_id: ALICE_COLLECTION_ID };
			let event = Event::NFT(event);
			System::assert_last_event(event);
		})
	}

	#[test]
	fn collection_not_found() {
		ExtBuilder::new_build(vec![(ALICE, 1000), (BOB, 1000)]).execute_with(|| {
			prepare_tests();
			let alice: mock::Origin = origin(ALICE);
			// Close invalid collection.
			let err = NFT::close_collection(alice, INVALID_ID);
			// Should fail because collection does not exist.
			assert_noop!(err, Error::<Test>::CollectionNotFound);
		})
	}

	#[test]
	fn not_the_collection_owner() {
		ExtBuilder::new_build(vec![(ALICE, 1000), (BOB, 1000)]).execute_with(|| {
			prepare_tests();
			let alice: mock::Origin = origin(ALICE);
			// Close invalid collection.
			let err = NFT::close_collection(alice, BOB_COLLECTION_ID);
			// Should fail because Alice is not the owner of the collection.
			assert_noop!(err, Error::<Test>::NotTheCollectionOwner);
		})
	}
}

mod limit_collection {
	use super::*;

	#[test]
	fn limit_collection() {
		ExtBuilder::new_build(vec![(ALICE, 1000), (BOB, 1000)]).execute_with(|| {
			prepare_tests();
			let alice: mock::Origin = origin(ALICE);
			// Limit collection.
			let ok = NFT::limit_collection(alice, ALICE_COLLECTION_ID, 1);
			assert_ok!(ok);

			// Final state checks.
			assert_eq!(NFT::collections(ALICE_COLLECTION_ID).unwrap().limit, Some(1));

			// Events checks.
			let event =
				NFTsEvent::CollectionLimited { collection_id: ALICE_COLLECTION_ID, limit: 1 };
			let event = Event::NFT(event);
			System::assert_last_event(event);
		})
	}

	#[test]
	fn collection_not_found() {
		ExtBuilder::new_build(vec![(ALICE, 1000), (BOB, 1000)]).execute_with(|| {
			prepare_tests();
			let alice: mock::Origin = origin(ALICE);
			// Limit invalid collection.
			let err = NFT::limit_collection(alice, INVALID_ID, 1);
			// Should fail because the collection does not exist.
			assert_noop!(err, Error::<Test>::CollectionNotFound);
		})
	}

	#[test]
	fn not_the_collection_owner() {
		ExtBuilder::new_build(vec![(ALICE, 1000), (BOB, 1000)]).execute_with(|| {
			prepare_tests();
			let alice: mock::Origin = origin(ALICE);
			// Limit unowned collection.
			let err = NFT::limit_collection(alice, BOB_COLLECTION_ID, 1);
			// Should fail because Alice is not the collection owner.
			assert_noop!(err, Error::<Test>::NotTheCollectionOwner);
		})
	}

	#[test]
	fn collection_limit_already_set() {
		ExtBuilder::new_build(vec![(ALICE, 1000), (BOB, 1000)]).execute_with(|| {
			prepare_tests();
			let alice: mock::Origin = origin(ALICE);
			// Limit once.
			let ok = NFT::limit_collection(alice.clone(), ALICE_COLLECTION_ID, 1);
			assert_ok!(ok);
			// Limit again.
			let err = NFT::limit_collection(alice, ALICE_COLLECTION_ID, 2);
			// Should fail because the collection limit is already set.
			assert_noop!(err, Error::<Test>::CollectionLimitAlreadySet);
		})
	}

	#[test]
	fn collection_is_closed() {
		ExtBuilder::new_build(vec![(ALICE, 1000), (BOB, 1000)]).execute_with(|| {
			prepare_tests();
			let alice: mock::Origin = origin(ALICE);
			// Close collection.
			let ok = NFT::close_collection(alice.clone(), ALICE_COLLECTION_ID);
			assert_ok!(ok);
			// Limit.
			let err = NFT::limit_collection(alice, ALICE_COLLECTION_ID, 1);
			// Should fail because the collection is closed.
			assert_noop!(err, Error::<Test>::CollectionIsClosed);
		})
	}

	#[test]
	fn collection_nfts_number_greater_than_limit() {
		ExtBuilder::new_build(vec![(ALICE, 1000), (BOB, 1000)]).execute_with(|| {
			prepare_tests();
			let alice: mock::Origin = origin(ALICE);
			// Add Alice's NFT to her collection.
			let ok = NFT::add_nft_to_collection(alice.clone(), ALICE_NFT_ID, ALICE_COLLECTION_ID);
			assert_ok!(ok);
			// Create a second nft for alice.
			let ok = NFT::create_nft(
				alice.clone(),
				BoundedVec::default(),
				PERCENT_100,
				Some(ALICE_COLLECTION_ID),
				false,
			);
			assert_ok!(ok);
			// Limit collection with value 1.
			let err = NFT::limit_collection(alice, ALICE_COLLECTION_ID, 1);
			// Should fail because the selected limit is lower than the number of NFTs currently in
			// the collection.
			assert_noop!(err, Error::<Test>::CollectionHasTooManyNFTs);
		})
	}

	#[test]
	fn collection_limit_is_too_high() {
		ExtBuilder::new_build(vec![(ALICE, 1000), (BOB, 1000)]).execute_with(|| {
			prepare_tests();
			let alice: mock::Origin = origin(ALICE);
			let limit = CollectionSizeLimit::get() + 1;
			// Limit again.
			let err = NFT::limit_collection(alice, ALICE_COLLECTION_ID, limit);
			// Should fail because the selected limit is greater than the size limit from config.
			assert_noop!(err, Error::<Test>::CollectionLimitExceededMaximumAllowed);
		})
	}
}

mod add_nft_to_collection {
	use super::*;

	#[test]
	fn add_nft_to_collection() {
		ExtBuilder::new_build(vec![(ALICE, 1000), (BOB, 1000)]).execute_with(|| {
			prepare_tests();
			let alice: mock::Origin = origin(ALICE);
			let mut expected_collection = NFT::collections(ALICE_COLLECTION_ID).unwrap();
			expected_collection.nfts.try_push(ALICE_COLLECTION_ID).unwrap();
			// Add Alice's NFT to her collection.
			let ok = NFT::add_nft_to_collection(alice, ALICE_NFT_ID, ALICE_COLLECTION_ID);
			assert_ok!(ok);

			// Final state checks.
			assert_eq!(NFT::nfts(ALICE_NFT_ID).unwrap().collection_id, Some(ALICE_COLLECTION_ID));
			assert_eq!(NFT::collections(ALICE_COLLECTION_ID).unwrap(), expected_collection);

			// Events checks.
			let event = NFTsEvent::NFTAddedToCollection {
				nft_id: ALICE_NFT_ID,
				collection_id: ALICE_COLLECTION_ID,
			};
			let event = Event::NFT(event);
			System::assert_last_event(event);
		})
	}

	#[test]
	fn collection_not_found() {
		ExtBuilder::new_build(vec![(ALICE, 1000), (BOB, 1000)]).execute_with(|| {
			prepare_tests();
			let alice: mock::Origin = origin(ALICE);
			// Add Alice's NFT to invalid collection.
			let err = NFT::add_nft_to_collection(alice, ALICE_NFT_ID, INVALID_ID);
			// Should fail because collection does not exist.
			assert_noop!(err, Error::<Test>::CollectionNotFound);
		})
	}

	#[test]
	fn not_the_collection_owner() {
		ExtBuilder::new_build(vec![(ALICE, 1000), (BOB, 1000)]).execute_with(|| {
			prepare_tests();
			let alice: mock::Origin = origin(ALICE);
			// Add Alice's NFT to Bob's collection.
			let err = NFT::add_nft_to_collection(alice, ALICE_NFT_ID, BOB_COLLECTION_ID);
			// Should fail because collection belong to Bob.
			assert_noop!(err, Error::<Test>::NotTheCollectionOwner);
		})
	}

	#[test]
	fn collection_is_closed() {
		ExtBuilder::new_build(vec![(ALICE, 1000), (BOB, 1000)]).execute_with(|| {
			prepare_tests();
			let alice: mock::Origin = origin(ALICE);
			// Close Alice's collection.
			NFT::close_collection(alice.clone(), ALICE_COLLECTION_ID).unwrap();
			// Add Alice's NFT to Bob's collection.
			let err = NFT::add_nft_to_collection(alice, ALICE_NFT_ID, ALICE_COLLECTION_ID);
			// Should fail because collection belong to Bob.
			assert_noop!(err, Error::<Test>::CollectionIsClosed);
		})
	}

	#[test]
	fn collection_has_reached_max() {
		ExtBuilder::new_build(vec![(ALICE, 1000), (BOB, 1000)]).execute_with(|| {
			prepare_tests();
			let alice: mock::Origin = origin(ALICE);
			// Add CollectionSizeLimit NFTs to Alice's collection.
			for _i in 0..CollectionSizeLimit::get() {
				NFT::create_nft(
					alice.clone(),
					BoundedVec::default(),
					PERCENT_0,
					Some(ALICE_COLLECTION_ID),
					false,
				)
				.unwrap();
			}
			// Add another nft to the collection.
			let err = NFT::add_nft_to_collection(alice, ALICE_NFT_ID, ALICE_COLLECTION_ID);
			// Should fail because collection has reached maximum value.
			assert_noop!(err, Error::<Test>::CollectionHasReachedLimit);
		})
	}

	#[test]
	fn collection_has_reached_limit() {
		ExtBuilder::new_build(vec![(ALICE, 1000), (BOB, 1000)]).execute_with(|| {
			prepare_tests();
			let alice: mock::Origin = origin(ALICE);
			let limit = 5;
			// Set limit to Alice's NFT.
			NFT::limit_collection(alice.clone(), ALICE_COLLECTION_ID, limit).unwrap();
			// Add CollectionSizeLimit NFTs to Alice's collection.
			for _i in 0..limit {
				NFT::create_nft(
					alice.clone(),
					BoundedVec::default(),
					PERCENT_0,
					Some(ALICE_COLLECTION_ID),
					false,
				)
				.unwrap();
			}
			// Add another nft to the collection.
			let err = NFT::add_nft_to_collection(alice, ALICE_NFT_ID, ALICE_COLLECTION_ID);
			// Should fail because collection has reached limit value.
			assert_noop!(err, Error::<Test>::CollectionHasReachedLimit);
		})
	}

	#[test]
	fn nft_not_found() {
		ExtBuilder::new_build(vec![(ALICE, 1000), (BOB, 1000)]).execute_with(|| {
			prepare_tests();
			let alice: mock::Origin = origin(ALICE);
			// Add invalid NFT to the collection.
			let err = NFT::add_nft_to_collection(alice, INVALID_ID, ALICE_COLLECTION_ID);
			// Should fail because NFT does not exist.
			assert_noop!(err, Error::<Test>::NFTNotFound);
		})
	}

	#[test]
	fn not_the_nft_owner() {
		ExtBuilder::new_build(vec![(ALICE, 1000), (BOB, 1000)]).execute_with(|| {
			prepare_tests();
			let alice: mock::Origin = origin(ALICE);
			// Add unowned NFT in collection.
			let err = NFT::add_nft_to_collection(alice, BOB_NFT_ID, ALICE_COLLECTION_ID);
			// Should fail because the NFT does not belong to Alice.
			assert_noop!(err, Error::<Test>::NotTheNFTOwner);
		})
	}

	#[test]
	fn nft_belong_to_a_collection() {
		ExtBuilder::new_build(vec![(ALICE, 1000), (BOB, 1000)]).execute_with(|| {
			prepare_tests();
			let alice: mock::Origin = origin(ALICE);
			// Add NFT in collection.
			let ok = NFT::add_nft_to_collection(alice.clone(), ALICE_NFT_ID, ALICE_COLLECTION_ID);
			assert_ok!(ok);
			// Create new collection.
			let ok = NFT::create_collection(alice.clone(), BoundedVec::default(), None);
			assert_ok!(ok);
			let collection_id = NFT::get_next_collection_id() - 1;
			// Add NFT to the new collection.
			let err = NFT::add_nft_to_collection(alice, ALICE_NFT_ID, collection_id);
			// Should fail because the NFT already belong to an other collection.
			assert_noop!(err, Error::<Test>::NFTBelongToACollection);
		})
	}
}

mod add_secret {
	use super::*;

	#[test]
	fn add_secret() {
		ExtBuilder::new_build(vec![(ALICE, 1000), (BOB, 1000)]).execute_with(|| {
			prepare_tests();
			let alice: mock::Origin = origin(ALICE);
			let offchain_data: BoundedVec<u8, NFTOffchainDataLimit> = BoundedVec::default();
			// Add a secret to Alice's NFT.
			let ok = NFT::add_secret(alice, ALICE_NFT_ID, offchain_data.clone());
			assert_ok!(ok);

			// Final state checks.
			let nft = NFT::nfts(ALICE_NFT_ID).unwrap();
			let secret_offchain_data = NFT::secret_nfts_offchain_data(ALICE_NFT_ID).unwrap();
			assert_eq!(nft.state.is_secret, true);
			assert_eq!(nft.state.is_secret_synced, false);
			assert_eq!(secret_offchain_data, offchain_data.clone());

			// Events checks.
			let event = NFTsEvent::SecretAddedToNFT { nft_id: ALICE_NFT_ID, offchain_data };
			let event = Event::NFT(event);
			System::assert_last_event(event);
		})
	}

	#[test]
	fn nft_not_found() {
		ExtBuilder::new_build(vec![(ALICE, 1000), (BOB, 1000)]).execute_with(|| {
			prepare_tests();
			let alice: mock::Origin = origin(ALICE);
			let offchain_data: BoundedVec<u8, NFTOffchainDataLimit> = BoundedVec::default();
			// Add a secret to Alice's NFT.
			let err = NFT::add_secret(alice, INVALID_ID, offchain_data.clone());
			assert_noop!(err, Error::<Test>::NFTNotFound);
		})
	}

	#[test]
	fn not_the_nft_owner() {
		ExtBuilder::new_build(vec![(ALICE, 1000), (BOB, 1000)]).execute_with(|| {
			prepare_tests();
			let alice: mock::Origin = origin(ALICE);
			let offchain_data: BoundedVec<u8, NFTOffchainDataLimit> = BoundedVec::default();
			// Add a secret to Alice's NFT.
			let err = NFT::add_secret(alice, BOB_NFT_ID, offchain_data.clone());
			assert_noop!(err, Error::<Test>::NotTheNFTOwner);
		})
	}

	#[test]
	fn cannot_add_secret_to_listed_nfts() {
		ExtBuilder::new_build(vec![(ALICE, 1000), (BOB, 1000)]).execute_with(|| {
			prepare_tests();
			let alice: mock::Origin = origin(ALICE);
			let offchain_data: BoundedVec<u8, NFTOffchainDataLimit> = BoundedVec::default();
			// Set Alice's NFT to listed
			let nft_state = NFTState::new(false, true, false, false, false, false);
			NFT::set_nft_state(ALICE_NFT_ID, nft_state).unwrap();

			// Add a secret to Alice's NFT.
			let err = NFT::add_secret(alice, ALICE_NFT_ID, offchain_data.clone());
			assert_noop!(err, Error::<Test>::CannotAddSecretToListedNFTs);
		})
	}

	#[test]
	fn cannot_add_secret_to_capsule_nfts() {
		ExtBuilder::new_build(vec![(ALICE, 1000), (BOB, 1000)]).execute_with(|| {
			prepare_tests();
			let alice: mock::Origin = origin(ALICE);
			let offchain_data: BoundedVec<u8, NFTOffchainDataLimit> = BoundedVec::default();
			// Set Alice's NFT to listed
			let nft_state = NFTState::new(true, false, false, false, false, false);
			NFT::set_nft_state(ALICE_NFT_ID, nft_state).unwrap();

			// Add a secret to Alice's NFT.
			let err = NFT::add_secret(alice, ALICE_NFT_ID, offchain_data.clone());
			assert_noop!(err, Error::<Test>::CannotAddSecretToCapsuleNFTs);
		})
	}

	#[test]
	fn cannot_add_secret_to_secret_nfts() {
		ExtBuilder::new_build(vec![(ALICE, 1000), (BOB, 1000)]).execute_with(|| {
			prepare_tests();
			let alice: mock::Origin = origin(ALICE);
			let offchain_data: BoundedVec<u8, NFTOffchainDataLimit> = BoundedVec::default();
			// Set Alice's NFT to listed
			let nft_state = NFTState::new(false, false, true, false, false, false);
			NFT::set_nft_state(ALICE_NFT_ID, nft_state).unwrap();

			// Add a secret to Alice's NFT.
			let err = NFT::add_secret(alice, ALICE_NFT_ID, offchain_data.clone());
			assert_noop!(err, Error::<Test>::CannotAddSecretToSecretNFTs);
		})
	}

	#[test]
	fn not_enough_balance() {
		ExtBuilder::new_build(vec![(ALICE, 1000), (BOB, 1000)]).execute_with(|| {
			prepare_tests();
			let alice: mock::Origin = origin(ALICE);
			let offchain_data: BoundedVec<u8, NFTOffchainDataLimit> = BoundedVec::default();

			Balances::set_balance(Origin::root(), ALICE, 0, 0).unwrap();

			// Add a secret to Alice's NFT.
			let err = NFT::add_secret(alice, ALICE_NFT_ID, offchain_data.clone());
			assert_noop!(err, BalanceError::<Test>::InsufficientBalance);
		})
	}
}

mod create_secret_nft {
	use super::*;

	#[test]
	fn create_secret_nft() {
		ExtBuilder::new_build(vec![(ALICE, 1000)]).execute_with(|| {
			let alice: mock::Origin = origin(ALICE);
			let alice_balance = Balances::free_balance(ALICE);
			let offchain_data: BoundedVec<u8, NFTOffchainDataLimit> = BoundedVec::default();
			let mut data =
				NFTData::new_default(ALICE, BoundedVec::default(), PERCENT_100, None, false);
			data.state.is_secret = true;

			// Create NFT without a collection.
			NFT::create_secret_nft(
				alice,
				data.offchain_data.clone(),
				offchain_data.clone(),
				data.royalty,
				data.collection_id,
				data.state.is_soulbound,
			)
			.unwrap();
			let nft_id = NFT::get_next_nft_id() - 1;

			// Final state checks.
			let nft = NFT::nfts(nft_id);
			let secret_offchain_data = NFT::secret_nfts_offchain_data(nft_id).unwrap();
			assert_eq!(nft, Some(data.clone()));
			assert_eq!(
				Balances::free_balance(ALICE),
				alice_balance - NFT::nft_mint_fee() - NFT::secret_nft_mint_fee()
			);
			assert_eq!(secret_offchain_data, offchain_data.clone());

			// Events checks.
			let event = Event::NFT(NFTsEvent::NFTCreated {
				nft_id,
				owner: data.owner,
				offchain_data: data.offchain_data,
				royalty: data.royalty,
				collection_id: data.collection_id,
				is_soulbound: data.state.is_soulbound,
				mint_fee: NFT::nft_mint_fee(),
			});
			System::assert_has_event(event);
			let event = Event::NFT(NFTsEvent::SecretAddedToNFT { nft_id, offchain_data });
			System::assert_last_event(event);
		})
	}

	#[test]
	fn insufficient_balance() {
		ExtBuilder::new_build(vec![(ALICE, NFT_MINT_FEE + 1)]).execute_with(|| {
			let alice: mock::Origin = origin(ALICE);
			// Should fail and storage should remain empty.
			let err = NFT::create_secret_nft(
				alice,
				BoundedVec::default(),
				BoundedVec::default(),
				PERCENT_0,
				None,
				false,
			);
			assert_noop!(err, Error::<Test>::InsufficientBalance);
		})
	}

	#[test]
	fn keep_alive() {
		ExtBuilder::new_build(vec![(ALICE, 2 * NFT_MINT_FEE + SECRET_NFT_MINT_FEE), (BOB, 1000)])
			.execute_with(|| {
				prepare_tests();
				let alice: mock::Origin = origin(ALICE);
				let alice_balance = Balances::free_balance(ALICE);

				// Try to create an NFT.
				let err = NFT::create_secret_nft(
					alice,
					BoundedVec::default(),
					BoundedVec::default(),
					PERCENT_0,
					None,
					false,
				);

				// Should fail because Alice's account must stay alive.
				assert_noop!(err, BalanceError::<Test>::KeepAlive);
				// Alice's balance should not have been changed
				assert_eq!(Balances::free_balance(ALICE), alice_balance);
			})
	}
}

mod add_secret_shard {
	use super::*;

	#[test]
	fn add_secret_shard() {
		ExtBuilder::new_build(vec![(ALICE, 1000), (BOB, 1000)]).execute_with(|| {
			prepare_tests();
			let alice: mock::Origin = origin(ALICE);
			let offchain_data: BoundedVec<u8, NFTOffchainDataLimit> = BoundedVec::default();
			// Add a secret to Alice's NFT.
			let ok = NFT::add_secret(alice.clone(), ALICE_NFT_ID, offchain_data.clone());
			assert_ok!(ok);

			//TODO change when sgx function is ready.
			NFT::add_secret_shard(alice, ALICE_NFT_ID).unwrap();

			// Final state checks.
			let nft = NFT::nfts(ALICE_NFT_ID).unwrap();
			let shards = NFT::secret_nfts_shards_count(ALICE_NFT_ID).unwrap();
			assert_eq!(nft.state.is_secret, true);
			assert_eq!(nft.state.is_secret_synced, false);
			assert_eq!(shards.len(), 1);
			assert!(shards.contains(&ALICE));

			// Events checks.
			let event = NFTsEvent::ShardAdded { nft_id: ALICE_NFT_ID, enclave: ALICE };
			let event = Event::NFT(event);
			System::assert_last_event(event);
		})
	}

	#[test]
	fn add_last_secret_shard() {
		ExtBuilder::new_build(vec![(ALICE, 1000), (BOB, 1000)]).execute_with(|| {
			prepare_tests();
			let alice: mock::Origin = origin(ALICE);
			let offchain_data: BoundedVec<u8, NFTOffchainDataLimit> = BoundedVec::default();
			// Add a secret to Alice's NFT.
			let ok = NFT::add_secret(alice.clone(), ALICE_NFT_ID, offchain_data.clone());
			assert_ok!(ok);

			for i in 10..ShardsNumber::get() + 10 - 1 {
				let i_account: mock::Origin = origin(i.into());
				NFT::add_secret_shard(i_account, ALICE_NFT_ID).unwrap();
			}

			//TODO change when sgx function is ready.
			NFT::add_secret_shard(alice, ALICE_NFT_ID).unwrap();

			// Final state checks.
			let nft = NFT::nfts(ALICE_NFT_ID).unwrap();
			let shards = NFT::secret_nfts_shards_count(ALICE_NFT_ID);
			assert_eq!(nft.state.is_secret, true);
			assert_eq!(nft.state.is_secret_synced, true);
			assert_eq!(shards, None);

			// Events checks.
			let event = Event::NFT(NFTsEvent::ShardAdded { nft_id: ALICE_NFT_ID, enclave: ALICE });
			let final_event = Event::NFT(NFTsEvent::SecretNFTSynced { nft_id: ALICE_NFT_ID });
			System::assert_has_event(event);
			System::assert_last_event(final_event);
		})
	}

	// //TODO
	// #[test]
	// fn not_a_registered_enclave() {
	// 	ExtBuilder::new_build(vec![(ALICE, 1000), (BOB, 1000)]).execute_with(|| {
	// 		prepare_tests();
	// 		let alice: mock::Origin = origin(ALICE);

	// 	})
	// }

	#[test]
	fn nft_is_not_secret() {
		ExtBuilder::new_build(vec![(ALICE, 1000), (BOB, 1000)]).execute_with(|| {
			prepare_tests();
			let alice: mock::Origin = origin(ALICE);

			//TODO change when sgx function is ready.
			let err = NFT::add_secret_shard(alice, ALICE_NFT_ID);

			// Should fail because Alice's NFT is not a secret NFT.
			assert_noop!(err, Error::<Test>::NFTIsNotSecret);
		})
	}

	#[test]
	fn nft_already_synced() {
		ExtBuilder::new_build(vec![(ALICE, 1000), (BOB, 1000)]).execute_with(|| {
			prepare_tests();
			let alice: mock::Origin = origin(ALICE);

			// Set Alice's NFT secret and secret_synced to true.
			let nft_state = NFTState::new(false, false, true, false, false, true);
			NFT::set_nft_state(ALICE_NFT_ID, nft_state).unwrap();

			//TODO change when sgx function is ready.
			let err = NFT::add_secret_shard(alice, ALICE_NFT_ID);

			// Should fail because Alice's secret NFT is already synced.
			assert_noop!(err, Error::<Test>::NFTAlreadySynced);
		})
	}

	#[test]
	fn enclave_already_added_shard() {
		ExtBuilder::new_build(vec![(ALICE, 1000), (BOB, 1000)]).execute_with(|| {
			prepare_tests();
			let alice: mock::Origin = origin(ALICE);
			let offchain_data: BoundedVec<u8, NFTOffchainDataLimit> = BoundedVec::default();

			// Add a secret to Alice's NFT.
			let ok = NFT::add_secret(alice.clone(), ALICE_NFT_ID, offchain_data.clone());
			assert_ok!(ok);

			NFT::add_secret_shard(alice.clone(), ALICE_NFT_ID).unwrap();

			//TODO change when sgx function is ready.
			let err = NFT::add_secret_shard(alice, ALICE_NFT_ID);

			// Should fail because enclave has already added shard.
			assert_noop!(err, Error::<Test>::EnclaveAlreadyAddedShard);
		})
	}
}

mod set_secret_nft_mint_fee {
	use super::*;

	#[test]
	fn set_secret_nft_mint_fee() {
		ExtBuilder::new_build(vec![(ALICE, 1000), (BOB, 1000)]).execute_with(|| {
			prepare_tests();
			// Set new secret nft mint fee.
			let ok = NFT::set_secret_nft_mint_fee(root(), 150);
			assert_ok!(ok);

			// Final state checks.
			assert_eq!(NFT::secret_nft_mint_fee(), 150);

			// Events checks.
			let event = NFTsEvent::SecretNFTMintFeeSet { fee: 150 };
			let event = Event::NFT(event);
			System::assert_last_event(event);
		})
	}

	#[test]
	fn bad_origin() {
		ExtBuilder::new_build(vec![(ALICE, 10000)]).execute_with(|| {
			// Try to change secret nft mint fee as not root.
			let err = NFT::set_secret_nft_mint_fee(origin(ALICE), 150);
			// Should fail because Alice is not the root.
			assert_noop!(err, BadOrigin);
		})
	}
}<|MERGE_RESOLUTION|>--- conflicted
+++ resolved
@@ -343,7 +343,7 @@
 			NFT::add_secret(alice.clone(), ALICE_NFT_ID, offchain_data.clone()).unwrap();
 
 			// Set listed to true for Alice's NFT.
-			let nft_state = NFTState::new(false, false, true, false, false, true);
+			let nft_state = NFTState::new(false, false, true, false, false, true, false);
 			NFT::set_nft_state(ALICE_NFT_ID, nft_state).unwrap();
 
 			assert_eq!(NFT::secret_nfts_offchain_data(ALICE_NFT_ID).unwrap(), offchain_data);
@@ -419,7 +419,7 @@
 		ExtBuilder::new_build(vec![(ALICE, 1000), (BOB, 1000)]).execute_with(|| {
 			prepare_tests();
 			// Set listed to true for Alice's NFT.
-			let nft_state = NFTState::new(false, true, false, false, false, false);
+			let nft_state = NFTState::new(false, true, false, false, false, false, false);
 			NFT::set_nft_state(ALICE_NFT_ID, nft_state).unwrap();
 			// Burning an nft.
 			let err = NFT::burn_nft(origin(ALICE), ALICE_NFT_ID);
@@ -433,7 +433,7 @@
 		ExtBuilder::new_build(vec![(ALICE, 1000), (BOB, 1000)]).execute_with(|| {
 			prepare_tests();
 			// Set capsule to true for Alice's NFT.
-			let nft_state = NFTState::new(true, false, false, false, false, false);
+			let nft_state = NFTState::new(true, false, false, false, false, false, false);
 			NFT::set_nft_state(ALICE_NFT_ID, nft_state).unwrap();
 			// Burning an nft.
 			let err = NFT::burn_nft(origin(ALICE), ALICE_NFT_ID);
@@ -460,7 +460,7 @@
 		ExtBuilder::new_build(vec![(ALICE, 1000), (BOB, 1000)]).execute_with(|| {
 			prepare_tests();
 			// Set capsule to true for Alice's NFT.
-			let nft_state = NFTState::new(false, false, false, false, false, true);
+			let nft_state = NFTState::new(false, false, false, false, false, false, true);
 			NFT::set_nft_state(ALICE_NFT_ID, nft_state).unwrap();
 			// Burning an nft.
 			let err = NFT::burn_nft(origin(ALICE), ALICE_NFT_ID);
@@ -537,7 +537,7 @@
 			prepare_tests();
 			let alice: mock::Origin = origin(ALICE);
 			// Set NFT to listed.
-			let nft_state = NFTState::new(false, true, false, false, false, false);
+			let nft_state = NFTState::new(false, true, false, false, false, false, false);
 			NFT::set_nft_state(ALICE_NFT_ID, nft_state).unwrap();
 			// Try to transfer.
 			let err = NFT::transfer_nft(alice, ALICE_NFT_ID, BOB);
@@ -552,7 +552,7 @@
 			prepare_tests();
 			let alice: mock::Origin = origin(ALICE);
 			// Set NFT to capsule.
-			let nft_state = NFTState::new(true, false, false, false, false, false);
+			let nft_state = NFTState::new(true, false, false, false, false, false, false);
 			NFT::set_nft_state(ALICE_NFT_ID, nft_state).unwrap();
 			// Try to transfer.
 			let err = NFT::transfer_nft(alice, ALICE_NFT_ID, BOB);
@@ -596,31 +596,32 @@
 	}
 
 	#[test]
-<<<<<<< HEAD
+	fn cannot_transfer_not_synced_secret_nfts() {
+		ExtBuilder::new_build(vec![(ALICE, 1000), (BOB, 1000)]).execute_with(|| {
+			prepare_tests();
+			let alice: mock::Origin = origin(ALICE);
+			// Set NFT to unsynced secret.
+			let nft_state = NFTState::new(false, false, true, false, false, false, false);
+			NFT::set_nft_state(ALICE_NFT_ID, nft_state).unwrap();
+			// Try to transfer.
+			let err = NFT::transfer_nft(alice, ALICE_NFT_ID, BOB);
+			// Should fail because NFT is secret and secret is not synced.
+			assert_noop!(err, Error::<Test>::CannotTransferNotSyncedSecretNFTs);
+		})
+	}
+
+	#[test]
 	fn cannot_transfer_rented_nfts() {
 		ExtBuilder::new_build(vec![(ALICE, 1000), (BOB, 1000)]).execute_with(|| {
 			prepare_tests();
 			let alice: mock::Origin = origin(ALICE);
 			// Set NFT to listed.
-			let nft_state = NFTState::new(false, false, false, false, false, true);
+			let nft_state = NFTState::new(false, false, false, false, false, false, true);
 			NFT::set_nft_state(ALICE_NFT_ID, nft_state).unwrap();
 			// Try to transfer.
 			let err = NFT::transfer_nft(alice, ALICE_NFT_ID, BOB);
 			// Should fail because NFT is listed.
 			assert_noop!(err, Error::<Test>::CannotTransferRentedNFTs);
-=======
-	fn cannot_transfer_not_synced_secret_nfts() {
-		ExtBuilder::new_build(vec![(ALICE, 1000), (BOB, 1000)]).execute_with(|| {
-			prepare_tests();
-			let alice: mock::Origin = origin(ALICE);
-			// Set NFT to unsynced secret.
-			let nft_state = NFTState::new(false, false, true, false, false, false);
-			NFT::set_nft_state(ALICE_NFT_ID, nft_state).unwrap();
-			// Try to transfer.
-			let err = NFT::transfer_nft(alice, ALICE_NFT_ID, BOB);
-			// Should fail because NFT is secret and secret is not synced.
-			assert_noop!(err, Error::<Test>::CannotTransferNotSyncedSecretNFTs);
->>>>>>> 5c41d2b2
 		})
 	}
 }
@@ -706,7 +707,7 @@
 			prepare_tests();
 			let alice: mock::Origin = origin(ALICE);
 			// Set alice's NFT to listed.
-			let nft_state = NFTState::new(false, true, false, false, false, false);
+			let nft_state = NFTState::new(false, true, false, false, false, false, false);
 			NFT::set_nft_state(ALICE_NFT_ID, nft_state).unwrap();
 			// Delegate listed NFT.
 			let err = NFT::delegate_nft(alice, ALICE_NFT_ID, None);
@@ -721,7 +722,7 @@
 			prepare_tests();
 			let alice: mock::Origin = origin(ALICE);
 			// Set alice's NFT to capsule.
-			let nft_state = NFTState::new(true, false, false, false, false, false);
+			let nft_state = NFTState::new(true, false, false, false, false, false, false);
 			NFT::set_nft_state(ALICE_NFT_ID, nft_state).unwrap();
 			// Delegate capsule NFT.
 			let err = NFT::delegate_nft(alice, ALICE_NFT_ID, None);
@@ -736,7 +737,7 @@
 			prepare_tests();
 			let alice: mock::Origin = origin(ALICE);
 			// Set alice's NFT to capsule.
-			let nft_state = NFTState::new(false, false, false, false, false, true);
+			let nft_state = NFTState::new(false, false, false, false, false, false, true);
 			NFT::set_nft_state(ALICE_NFT_ID, nft_state).unwrap();
 			// Delegate capsule NFT.
 			let err = NFT::delegate_nft(alice, ALICE_NFT_ID, None);
@@ -816,7 +817,7 @@
 			prepare_tests();
 			let alice: mock::Origin = origin(ALICE);
 			// Set Alice's NFT to listed.
-			let nft_state = NFTState::new(false, true, false, false, false, false);
+			let nft_state = NFTState::new(false, true, false, false, false, false, false);
 			NFT::set_nft_state(ALICE_NFT_ID, nft_state).unwrap();
 			// Set royalty.
 			let err = NFT::set_royalty(alice, ALICE_NFT_ID, PERCENT_80);
@@ -831,7 +832,7 @@
 			prepare_tests();
 			let alice: mock::Origin = origin(ALICE);
 			// Set Alice's NFT to capsule.
-			let nft_state = NFTState::new(true, false, false, false, false, false);
+			let nft_state = NFTState::new(true, false, false, false, false, false, false);
 			NFT::set_nft_state(ALICE_NFT_ID, nft_state).unwrap();
 			// Set royalty.
 			let err = NFT::set_royalty(alice, ALICE_NFT_ID, PERCENT_80);
@@ -860,7 +861,7 @@
 			prepare_tests();
 			let alice: mock::Origin = origin(ALICE);
 			// Set Alice's NFT to capsule.
-			let nft_state = NFTState::new(false, false, false, false, false, true);
+			let nft_state = NFTState::new(false, false, false, false, false, false, true);
 			NFT::set_nft_state(ALICE_NFT_ID, nft_state).unwrap();
 			// Set royalty.
 			let err = NFT::set_royalty(alice, ALICE_NFT_ID, PERCENT_80);
@@ -1385,7 +1386,7 @@
 			let alice: mock::Origin = origin(ALICE);
 			let offchain_data: BoundedVec<u8, NFTOffchainDataLimit> = BoundedVec::default();
 			// Set Alice's NFT to listed
-			let nft_state = NFTState::new(false, true, false, false, false, false);
+			let nft_state = NFTState::new(false, true, false, false, false, false, false);
 			NFT::set_nft_state(ALICE_NFT_ID, nft_state).unwrap();
 
 			// Add a secret to Alice's NFT.
@@ -1401,7 +1402,7 @@
 			let alice: mock::Origin = origin(ALICE);
 			let offchain_data: BoundedVec<u8, NFTOffchainDataLimit> = BoundedVec::default();
 			// Set Alice's NFT to listed
-			let nft_state = NFTState::new(true, false, false, false, false, false);
+			let nft_state = NFTState::new(true, false, false, false, false, false, false);
 			NFT::set_nft_state(ALICE_NFT_ID, nft_state).unwrap();
 
 			// Add a secret to Alice's NFT.
@@ -1417,7 +1418,7 @@
 			let alice: mock::Origin = origin(ALICE);
 			let offchain_data: BoundedVec<u8, NFTOffchainDataLimit> = BoundedVec::default();
 			// Set Alice's NFT to listed
-			let nft_state = NFTState::new(false, false, true, false, false, false);
+			let nft_state = NFTState::new(false, false, true, false, false, false, false);
 			NFT::set_nft_state(ALICE_NFT_ID, nft_state).unwrap();
 
 			// Add a secret to Alice's NFT.
@@ -1631,7 +1632,7 @@
 			let alice: mock::Origin = origin(ALICE);
 
 			// Set Alice's NFT secret and secret_synced to true.
-			let nft_state = NFTState::new(false, false, true, false, false, true);
+			let nft_state = NFTState::new(false, false, true, false, false, true, false);
 			NFT::set_nft_state(ALICE_NFT_ID, nft_state).unwrap();
 
 			//TODO change when sgx function is ready.
